use crate::kernel::requests::{handle_request, HandledRequestResult};
use citadel_internal_service_connector::codec::{CodecError, SerializingCodec};
use citadel_internal_service_connector::util::wrap_tcp_conn;
use citadel_internal_service_types::*;
use citadel_logging::{error, info, warn};
use citadel_sdk::prefabs::ClientServerRemote;
use citadel_sdk::prelude::remote_specialization::PeerRemote;
use citadel_sdk::prelude::VirtualTargetType;
use citadel_sdk::prelude::*;
use futures::stream::{SplitSink, StreamExt};
use futures::SinkExt;
use std::collections::HashMap;
use std::net::SocketAddr;
use std::sync::Arc;
use tokio::net::TcpStream;
use tokio::sync::mpsc::UnboundedSender;
use tokio::sync::Mutex;
use tokio_util::codec::Framed;
use uuid::Uuid;

pub(crate) mod requests;
pub(crate) mod responses;

#[derive(Clone)]
pub struct CitadelWorkspaceService {
    pub remote: Option<NodeRemote>,
    pub bind_address: SocketAddr,
    pub server_connection_map: Arc<Mutex<HashMap<u64, Connection>>>,
    pub tcp_connection_map: Arc<Mutex<HashMap<Uuid, UnboundedSender<InternalServiceResponse>>>>,
}

impl CitadelWorkspaceService {
    pub fn new(bind_address: SocketAddr) -> Self {
        Self {
            remote: None,
            bind_address,
            server_connection_map: Arc::new(Mutex::new(Default::default())),
            tcp_connection_map: Arc::new(Mutex::new(Default::default())),
        }
    }

    pub fn remote(&self) -> &NodeRemote {
        self.remote.as_ref().expect("Kernel not loaded")
    }
}

#[allow(dead_code)]
pub struct Connection {
    sink_to_server: PeerChannelSendHalf,
    client_server_remote: ClientServerRemote,
    peers: HashMap<u64, PeerConnection>,
    associated_tcp_connection: Uuid,
    c2s_file_transfer_handlers: HashMap<u64, Option<ObjectTransferHandler>>,
    groups: HashMap<MessageGroupKey, GroupConnection>,
}

#[allow(dead_code)]
struct PeerConnection {
    sink: PeerChannelSendHalf,
    remote: PeerRemote,
    handler_map: HashMap<u64, Option<ObjectTransferHandler>>,
    associated_tcp_connection: Uuid,
}

#[allow(dead_code)]
pub struct GroupConnection {
    key: MessageGroupKey,
    tx: GroupChannelSendHalf,
    cid: u64,
}

impl Connection {
    fn new(
        sink: PeerChannelSendHalf,
        client_server_remote: ClientServerRemote,
        associated_tcp_connection: Uuid,
    ) -> Self {
        Connection {
            peers: HashMap::new(),
            sink_to_server: sink,
            client_server_remote,
            associated_tcp_connection,
            c2s_file_transfer_handlers: HashMap::new(),
            groups: HashMap::new(),
        }
    }

    fn add_peer_connection(
        &mut self,
        peer_cid: u64,
        sink: PeerChannelSendHalf,
        remote: PeerRemote,
    ) {
        self.peers.insert(
            peer_cid,
            PeerConnection {
                sink,
                remote,
                handler_map: HashMap::new(),
                associated_tcp_connection: self.associated_tcp_connection,
            },
        );
    }

    fn clear_peer_connection(&mut self, peer_cid: u64) -> Option<PeerConnection> {
        self.peers.remove(&peer_cid)
    }

    fn add_object_transfer_handler(
        &mut self,
        peer_cid: u64,
        object_id: u64,
        handler: Option<ObjectTransferHandler>,
    ) {
        if self.implicated_cid() == peer_cid {
            // C2S
            self.c2s_file_transfer_handlers.insert(object_id, handler);
        } else {
            // P2P
            if let Some(peer_connection) = self.peers.get_mut(&peer_cid) {
                peer_connection.handler_map.insert(object_id, handler);
            }
        }
    }

    pub fn add_group_channel(
        &mut self,
        group_key: MessageGroupKey,
        group_channel: GroupConnection,
    ) {
        self.groups.insert(group_key, group_channel);
    }

    fn take_file_transfer_handle(
        &mut self,
        peer_cid: u64,
        object_id: u64,
    ) -> Option<Option<ObjectTransferHandler>> {
        if self.implicated_cid() == peer_cid {
            // C2S
            self.c2s_file_transfer_handlers.remove(&object_id)
        } else {
            // P2P
            let peer_connection = self.peers.get_mut(&peer_cid)?;
            peer_connection.handler_map.remove(&object_id)
        }
    }

    /// Returns the CID of this C2S connection
    fn implicated_cid(&self) -> u64 {
        self.client_server_remote.user().get_implicated_cid()
    }
}

impl CitadelWorkspaceService {
    async fn clear_peer_connection(
        &self,
        implicated_cid: u64,
        peer_cid: u64,
    ) -> Option<PeerConnection> {
        self.server_connection_map
            .lock()
            .await
            .get_mut(&implicated_cid)?
            .clear_peer_connection(peer_cid)
    }
}

#[async_trait]
impl NetKernel for CitadelWorkspaceService {
    fn load_remote(&mut self, node_remote: NodeRemote) -> Result<(), NetworkError> {
        self.remote = Some(node_remote);
        Ok(())
    }

    async fn on_start(&self) -> Result<(), NetworkError> {
        let remote = self.remote.clone().unwrap();
        let remote_for_closure = remote.clone();
        let listener = tokio::net::TcpListener::bind(self.bind_address).await?;

        let (tx, mut rx) = tokio::sync::mpsc::unbounded_channel();

        let tcp_connection_map = &self.tcp_connection_map;
        let server_connection_map = &self.server_connection_map;

        let listener_task = async move {
            while let Ok((conn, _addr)) = listener.accept().await {
                let (tx1, rx1) = tokio::sync::mpsc::unbounded_channel::<InternalServiceResponse>();
                let id = Uuid::new_v4();
                tcp_connection_map.lock().await.insert(id, tx1);
                handle_connection(
                    conn,
                    tx.clone(),
                    rx1,
                    id,
                    tcp_connection_map.clone(),
                    server_connection_map.clone(),
                );
            }
            Ok(())
        };

        let this = self.clone();
        let _server_connection_map = &self.server_connection_map;

        let inbound_command_task = async move {
            while let Some((command, conn_id)) = rx.recv().await {
<<<<<<< HEAD
                // TODO: handle error once payload_handler is fallible
                let mut remote = remote.clone();
                let server_connection_map = server_connection_map.clone();
                let tcp_connection_map = tcp_connection_map.clone();
                // Spawn the task, that way, we can handle multiple requests in parallel
                tokio::task::spawn(async move {
                    handle_request(
                        command,
                        conn_id,
                        &server_connection_map,
                        &mut remote,
                        &tcp_connection_map,
                    )
                    .await;
                });
=======
                let this = this.clone();

                let task = async move {
                    if let Some(HandledRequestResult { response, uuid }) =
                        handle_request(&this, conn_id, command).await
                    {
                        if let Err(err) =
                            send_response_to_tcp_client(&this.tcp_connection_map, response, uuid)
                                .await
                        {
                            // The TCP connection no longer exists. Delete it from both maps
                            error!(target: "citadel", "Failed to send response to TCP client: {err:?}");
                            this.tcp_connection_map.lock().await.remove(&uuid);
                            this.server_connection_map
                                .lock()
                                .await
                                .retain(|_, v| v.associated_tcp_connection != uuid);
                        }
                    }
                };

                // Spawn the task to allow for parallel request handling
                tokio::task::spawn(task);
>>>>>>> b859dcf1
            }
            Ok(())
        };

        let res = tokio::select! {
            res0 = listener_task => res0,
            res1 = inbound_command_task => res1,
        };

        warn!(target: "citadel", "Shutting down service because a critical task finished. {res:?}");
        remote_for_closure.shutdown().await?;
        res
    }

    async fn on_node_event_received(&self, message: NodeResult) -> Result<(), NetworkError> {
<<<<<<< HEAD
        match message {
            NodeResult::Disconnect(disconnect) => {
                if let Some(conn) = disconnect.v_conn_type {
                    let (signal, conn_uuid) = match conn {
                        VirtualTargetType::LocalGroupServer { implicated_cid } => {
                            let mut server_connection_map = self.server_connection_map.lock().await;
                            if let Some(conn) = server_connection_map.remove(&implicated_cid) {
                                (
                                    InternalServiceResponse::DisconnectNotification(
                                        DisconnectNotification {
                                            cid: implicated_cid,
                                            peer_cid: None,
                                            request_id: None,
                                        },
                                    ),
                                    conn.associated_tcp_connection,
                                )
                            } else {
                                return Ok(());
                            }
                        }
                        VirtualTargetType::LocalGroupPeer {
                            implicated_cid,
                            peer_cid,
                        } => {
                            if let Some(conn) =
                                self.clear_peer_connection(implicated_cid, peer_cid).await
                            {
                                (
                                    InternalServiceResponse::DisconnectNotification(
                                        DisconnectNotification {
                                            cid: implicated_cid,
                                            peer_cid: Some(peer_cid),
                                            request_id: None,
                                        },
                                    ),
                                    conn.associated_tcp_connection,
                                )
                            } else {
                                return Ok(());
                            }
                        }
                        _ => return Ok(()),
                    };

                    send_response_to_tcp_client(&self.tcp_connection_map, signal, conn_uuid).await
                }
            }
            NodeResult::ObjectTransferHandle(object_transfer_handle) => {
                let metadata = object_transfer_handle.handle.metadata.clone();
                let object_id = metadata.object_id;
                let object_transfer_handler = object_transfer_handle.handle;

                let implicated_cid = object_transfer_handle.implicated_cid;
                let peer_cid = if object_transfer_handler.receiver != implicated_cid {
                    object_transfer_handler.receiver
                } else {
                    object_transfer_handler.source
                };

                citadel_logging::info!(target: "citadel", "Orientation: {:?}", object_transfer_handler.orientation);
                info!(target: "citadel", "ObjectTransferHandle has implicated_cid: {implicated_cid:?} and peer_cid {peer_cid:?}");

                // When we receive a handle, there are two possibilities:
                // A: We are the sender of the file transfer, in which case we can assume the adjacent node
                // already accepted the file transfer request, and therefore we can spawn a task to forward
                // the ticks immediately
                //
                // B: We are the receiver of the file transfer. We need to wait for the TCP client to accept
                // the request, thus, we need to store it. UNLESS, this is an revfs pull, in which case we
                // allow the transfer to proceed immediately since the protocol auto accepts these requests
                if let ObjectTransferOrientation::Receiver { is_revfs_pull } =
                    object_transfer_handler.orientation
                {
                    info!(target: "citadel", "Receiver Obtained ObjectTransferHandler");

                    let mut server_connection_map = self.server_connection_map.lock().await;
                    if let Some(connection) = server_connection_map.get_mut(&implicated_cid) {
                        let uuid = connection.associated_tcp_connection;

                        if is_revfs_pull {
                            spawn_tick_updater(
                                object_transfer_handler,
                                implicated_cid,
                                Some(peer_cid),
                                &mut server_connection_map,
                                self.tcp_connection_map.clone(),
                            );
                        } else {
                            // Send an update to the TCP client that way they can choose to accept or reject the transfer
                            let response = InternalServiceResponse::FileTransferRequestNotification(
                                FileTransferRequestNotification {
                                    cid: implicated_cid,
                                    peer_cid,
                                    metadata,
                                },
                            );
                            send_response_to_tcp_client(&self.tcp_connection_map, response, uuid)
                                .await;
                            connection.add_object_transfer_handler(
                                peer_cid,
                                object_id,
                                Some(object_transfer_handler),
                            );
                        }
                    }
                } else {
                    // Sender - Must spawn a task to relay status updates to TCP client. When receiving this handle,
                    // we know the opposite node agreed to the connection thus we can spawn
                    let mut server_connection_map = self.server_connection_map.lock().await;
                    info!(target: "citadel", "Sender Obtained ObjectTransferHandler");
                    spawn_tick_updater(
                        object_transfer_handler,
                        implicated_cid,
                        Some(peer_cid),
                        &mut server_connection_map,
                        self.tcp_connection_map.clone(),
                    );
                }
            }
            NodeResult::GroupChannelCreated(group_channel_created) => {
                let channel = group_channel_created.channel;
                let cid = channel.cid();
                let key = channel.key();
                let (tx, rx) = channel.split();

                let mut server_connection_map = self.server_connection_map.lock().await;
                if let Some(connection) = server_connection_map.get_mut(&cid) {
                    connection.add_group_channel(key, GroupConnection { key, tx, cid });

                    let uuid = connection.associated_tcp_connection;
                    request_handler::spawn_group_channel_receiver(
                        key,
                        cid,
                        uuid,
                        rx,
                        self.tcp_connection_map.clone(),
                    );

                    send_response_to_tcp_client(
                        &self.tcp_connection_map,
                        InternalServiceResponse::GroupChannelCreateSuccess(
                            GroupChannelCreateSuccess {
                                cid,
                                group_key: key,
                                request_id: None,
                            },
                        ),
                        connection.associated_tcp_connection,
                    )
                    .await;
                }
            }
            NodeResult::PeerEvent(event) => match event.event {
                PeerSignal::Disconnect {
                    peer_conn_type:
                        PeerConnectionType::LocalGroupPeer {
                            implicated_cid,
                            peer_cid,
                        },
                    disconnect_response: _,
                } => {
                    if let Some(conn) = self.clear_peer_connection(implicated_cid, peer_cid).await {
                        let response = InternalServiceResponse::DisconnectNotification(
                            DisconnectNotification {
                                cid: implicated_cid,
                                peer_cid: Some(peer_cid),
                                request_id: None,
                            },
                        );
                        send_response_to_tcp_client(
                            &self.tcp_connection_map,
                            response,
                            conn.associated_tcp_connection,
                        )
                        .await;
                    }
                }
                PeerSignal::BroadcastConnected {
                    implicated_cid,
                    group_broadcast,
                } => {
                    let mut server_connection_map = self.server_connection_map.lock().await;
                    handle_group_broadcast(
                        group_broadcast,
                        implicated_cid,
                        &mut server_connection_map,
                        self.tcp_connection_map.clone(),
                    )
                    .await;
                }
                PeerSignal::PostRegister {
                    peer_conn_type:
                        PeerConnectionType::LocalGroupPeer {
                            implicated_cid: peer_cid,
                            peer_cid: implicated_cid,
                        },
                    inviter_username,
                    invitee_username: _,
                    ticket_opt: _,
                    invitee_response: _,
                } => {
                    info!(target: "citadel", "User {implicated_cid:?} received Register Request from {peer_cid:?}");
                    let mut server_connection_map = self.server_connection_map.lock().await;
                    if let Some(connection) = server_connection_map.get_mut(&implicated_cid) {
                        let response = InternalServiceResponse::PeerRegisterNotification(
                            PeerRegisterNotification {
                                cid: implicated_cid,
                                peer_cid,
                                peer_username: inviter_username,
                                request_id: None,
                            },
                        );
                        send_response_to_tcp_client(
                            &self.tcp_connection_map,
                            response,
                            connection.associated_tcp_connection,
                        )
                        .await;
                    }
                }
                PeerSignal::PostConnect {
                    peer_conn_type:
                        PeerConnectionType::LocalGroupPeer {
                            implicated_cid: peer_cid,
                            peer_cid: implicated_cid,
                        },
                    ticket_opt: _,
                    invitee_response: _,
                    session_security_settings,
                    udp_mode,
                } => {
                    info!(target: "citadel", "User {implicated_cid:?} received Connect Request from {peer_cid:?}");
                    let mut server_connection_map = self.server_connection_map.lock().await;
                    if let Some(connection) = server_connection_map.get_mut(&implicated_cid) {
                        let response = InternalServiceResponse::PeerConnectNotification(
                            PeerConnectNotification {
                                cid: implicated_cid,
                                peer_cid,
                                session_security_settings,
                                udp_mode,
                                request_id: None,
                            },
                        );
                        send_response_to_tcp_client(
                            &self.tcp_connection_map,
                            response,
                            connection.associated_tcp_connection,
                        )
                        .await;
                    }
                }
                _ => {}
            },

            NodeResult::GroupEvent(group_event) => {
                let mut server_connection_map = self.server_connection_map.lock().await;
                handle_group_broadcast(
                    group_event.event,
                    group_event.implicated_cid,
                    &mut server_connection_map,
                    self.tcp_connection_map.clone(),
                )
                .await;
            }
            _ => {}
        }
        // TODO: handle disconnect properly by removing entries from the hashmap
        Ok(())
=======
        responses::handle_node_result(self, message).await
>>>>>>> b859dcf1
    }

    async fn on_stop(&mut self) -> Result<(), NetworkError> {
        Ok(())
    }
}

async fn send_response_to_tcp_client(
    hash_map: &Arc<Mutex<HashMap<Uuid, UnboundedSender<InternalServiceResponse>>>>,
    response: InternalServiceResponse,
    uuid: Uuid,
) -> Result<(), NetworkError> {
    hash_map
        .lock()
        .await
        .get(&uuid)
        .ok_or_else(|| NetworkError::Generic(format!("TCP connection not found: {:?}", uuid)))?
        .send(response)
        .map_err(|err| {
            NetworkError::Generic(format!("Failed to send response to TCP client: {err:?}"))
        })
}

fn create_client_server_remote(
    conn_type: VirtualTargetType,
    remote: NodeRemote,
    security_settings: SessionSecuritySettings,
) -> ClientServerRemote {
    ClientServerRemote::new(conn_type, remote, security_settings)
}

async fn sink_send_payload(
    payload: InternalServiceResponse,
    sink: &mut SplitSink<
        Framed<TcpStream, SerializingCodec<InternalServicePayload>>,
        InternalServicePayload,
    >,
) -> Result<(), CodecError> {
    sink.send(InternalServicePayload::Response(payload)).await
}

fn send_to_kernel(
    request: InternalServiceRequest,
    sender: &UnboundedSender<(InternalServiceRequest, Uuid)>,
    conn_id: Uuid,
) -> Result<(), NetworkError> {
    sender.send((request, conn_id))?;
    Ok(())
}

fn handle_connection(
    conn: TcpStream,
    to_kernel: UnboundedSender<(InternalServiceRequest, Uuid)>,
    mut from_kernel: tokio::sync::mpsc::UnboundedReceiver<InternalServiceResponse>,
    conn_id: Uuid,
    tcp_connection_map: Arc<Mutex<HashMap<Uuid, UnboundedSender<InternalServiceResponse>>>>,
    server_connection_map: Arc<Mutex<HashMap<u64, Connection>>>,
) {
    tokio::task::spawn(async move {
        let framed = wrap_tcp_conn(conn);
        let (mut sink, mut stream) = framed.split();

        let write_task = async move {
            let response =
                InternalServiceResponse::ServiceConnectionAccepted(ServiceConnectionAccepted);

            if let Err(err) = sink_send_payload(response, &mut sink).await {
                error!(target: "citadel", "Failed to send to client: {err:?}");
                return;
            }

            while let Some(kernel_response) = from_kernel.recv().await {
                if let Err(err) = sink_send_payload(kernel_response, &mut sink).await {
                    error!(target: "citadel", "Failed to send to client: {err:?}");
                    return;
                }
            }
        };

        let read_task = async move {
            while let Some(message) = stream.next().await {
                match message {
                    Ok(message) => {
                        if let InternalServicePayload::Request(request) = message {
                            if let Err(err) = send_to_kernel(request, &to_kernel, conn_id) {
                                error!(target: "citadel", "Failed to send to kernel: {:?}", err);
                                break;
                            }
                        }
                    }
                    Err(err) => {
                        warn!(target: "citadel", "Bad message from client: {err:?}");
                    }
                }
            }
            info!(target: "citadel", "Disconnected");
        };

        tokio::select! {
            res0 = write_task => res0,
            res1 = read_task => res1,
        }

        tcp_connection_map.lock().await.remove(&conn_id);
        let mut server_connection_map = server_connection_map.lock().await;
        // Remove all connections whose associated_tcp_connection is conn_id
        server_connection_map.retain(|_, v| v.associated_tcp_connection != conn_id);
    });
}

fn spawn_tick_updater(
    object_transfer_handler: ObjectTransferHandler,
    implicated_cid: u64,
    peer_cid: Option<u64>,
    server_connection_map: &mut HashMap<u64, Connection>,
    tcp_connection_map: Arc<Mutex<HashMap<Uuid, UnboundedSender<InternalServiceResponse>>>>,
) {
    let mut handle_inner = object_transfer_handler.inner;
    if let Some(connection) = server_connection_map.get_mut(&implicated_cid) {
        let uuid = connection.associated_tcp_connection;
        let sender_status_updater = async move {
            while let Some(status) = handle_inner.next().await {
                let status_message = status.clone();
                match tcp_connection_map.lock().await.get(&uuid) {
                    Some(entry) => {
                        let message = InternalServiceResponse::FileTransferTickNotification(
                            FileTransferTickNotification {
                                cid: implicated_cid,
                                peer_cid,
                                status: status_message,
                            },
                        );
                        match entry.send(message.clone()) {
                            Ok(_res) => {
                                info!(target: "citadel", "File Transfer Status Tick Sent {status:?}");
                            }
                            Err(err) => {
                                warn!(target: "citadel", "File Transfer Status Tick Not Sent: {err:?}");
                            }
                        }

                        if matches!(
                            status,
                            ObjectTransferStatus::TransferComplete { .. }
                                | ObjectTransferStatus::ReceptionComplete
                        ) {
                            info!(target: "citadel", "File Transfer Completed - Ending Tick Updater");
                            break;
                        }
                    }
                    None => {
                        warn!(target:"citadel","Connection not found during File Transfer Status Tick")
                    }
                }
            }
            info!(target:"citadel", "Spawned Tick Updater has ended for {implicated_cid:?}");
        };
        tokio::task::spawn(sender_status_updater);
    } else {
        info!(target: "citadel", "Server Connection Not Found")
    }
}<|MERGE_RESOLUTION|>--- conflicted
+++ resolved
@@ -205,23 +205,6 @@
 
         let inbound_command_task = async move {
             while let Some((command, conn_id)) = rx.recv().await {
-<<<<<<< HEAD
-                // TODO: handle error once payload_handler is fallible
-                let mut remote = remote.clone();
-                let server_connection_map = server_connection_map.clone();
-                let tcp_connection_map = tcp_connection_map.clone();
-                // Spawn the task, that way, we can handle multiple requests in parallel
-                tokio::task::spawn(async move {
-                    handle_request(
-                        command,
-                        conn_id,
-                        &server_connection_map,
-                        &mut remote,
-                        &tcp_connection_map,
-                    )
-                    .await;
-                });
-=======
                 let this = this.clone();
 
                 let task = async move {
@@ -245,7 +228,6 @@
 
                 // Spawn the task to allow for parallel request handling
                 tokio::task::spawn(task);
->>>>>>> b859dcf1
             }
             Ok(())
         };
@@ -261,279 +243,7 @@
     }
 
     async fn on_node_event_received(&self, message: NodeResult) -> Result<(), NetworkError> {
-<<<<<<< HEAD
-        match message {
-            NodeResult::Disconnect(disconnect) => {
-                if let Some(conn) = disconnect.v_conn_type {
-                    let (signal, conn_uuid) = match conn {
-                        VirtualTargetType::LocalGroupServer { implicated_cid } => {
-                            let mut server_connection_map = self.server_connection_map.lock().await;
-                            if let Some(conn) = server_connection_map.remove(&implicated_cid) {
-                                (
-                                    InternalServiceResponse::DisconnectNotification(
-                                        DisconnectNotification {
-                                            cid: implicated_cid,
-                                            peer_cid: None,
-                                            request_id: None,
-                                        },
-                                    ),
-                                    conn.associated_tcp_connection,
-                                )
-                            } else {
-                                return Ok(());
-                            }
-                        }
-                        VirtualTargetType::LocalGroupPeer {
-                            implicated_cid,
-                            peer_cid,
-                        } => {
-                            if let Some(conn) =
-                                self.clear_peer_connection(implicated_cid, peer_cid).await
-                            {
-                                (
-                                    InternalServiceResponse::DisconnectNotification(
-                                        DisconnectNotification {
-                                            cid: implicated_cid,
-                                            peer_cid: Some(peer_cid),
-                                            request_id: None,
-                                        },
-                                    ),
-                                    conn.associated_tcp_connection,
-                                )
-                            } else {
-                                return Ok(());
-                            }
-                        }
-                        _ => return Ok(()),
-                    };
-
-                    send_response_to_tcp_client(&self.tcp_connection_map, signal, conn_uuid).await
-                }
-            }
-            NodeResult::ObjectTransferHandle(object_transfer_handle) => {
-                let metadata = object_transfer_handle.handle.metadata.clone();
-                let object_id = metadata.object_id;
-                let object_transfer_handler = object_transfer_handle.handle;
-
-                let implicated_cid = object_transfer_handle.implicated_cid;
-                let peer_cid = if object_transfer_handler.receiver != implicated_cid {
-                    object_transfer_handler.receiver
-                } else {
-                    object_transfer_handler.source
-                };
-
-                citadel_logging::info!(target: "citadel", "Orientation: {:?}", object_transfer_handler.orientation);
-                info!(target: "citadel", "ObjectTransferHandle has implicated_cid: {implicated_cid:?} and peer_cid {peer_cid:?}");
-
-                // When we receive a handle, there are two possibilities:
-                // A: We are the sender of the file transfer, in which case we can assume the adjacent node
-                // already accepted the file transfer request, and therefore we can spawn a task to forward
-                // the ticks immediately
-                //
-                // B: We are the receiver of the file transfer. We need to wait for the TCP client to accept
-                // the request, thus, we need to store it. UNLESS, this is an revfs pull, in which case we
-                // allow the transfer to proceed immediately since the protocol auto accepts these requests
-                if let ObjectTransferOrientation::Receiver { is_revfs_pull } =
-                    object_transfer_handler.orientation
-                {
-                    info!(target: "citadel", "Receiver Obtained ObjectTransferHandler");
-
-                    let mut server_connection_map = self.server_connection_map.lock().await;
-                    if let Some(connection) = server_connection_map.get_mut(&implicated_cid) {
-                        let uuid = connection.associated_tcp_connection;
-
-                        if is_revfs_pull {
-                            spawn_tick_updater(
-                                object_transfer_handler,
-                                implicated_cid,
-                                Some(peer_cid),
-                                &mut server_connection_map,
-                                self.tcp_connection_map.clone(),
-                            );
-                        } else {
-                            // Send an update to the TCP client that way they can choose to accept or reject the transfer
-                            let response = InternalServiceResponse::FileTransferRequestNotification(
-                                FileTransferRequestNotification {
-                                    cid: implicated_cid,
-                                    peer_cid,
-                                    metadata,
-                                },
-                            );
-                            send_response_to_tcp_client(&self.tcp_connection_map, response, uuid)
-                                .await;
-                            connection.add_object_transfer_handler(
-                                peer_cid,
-                                object_id,
-                                Some(object_transfer_handler),
-                            );
-                        }
-                    }
-                } else {
-                    // Sender - Must spawn a task to relay status updates to TCP client. When receiving this handle,
-                    // we know the opposite node agreed to the connection thus we can spawn
-                    let mut server_connection_map = self.server_connection_map.lock().await;
-                    info!(target: "citadel", "Sender Obtained ObjectTransferHandler");
-                    spawn_tick_updater(
-                        object_transfer_handler,
-                        implicated_cid,
-                        Some(peer_cid),
-                        &mut server_connection_map,
-                        self.tcp_connection_map.clone(),
-                    );
-                }
-            }
-            NodeResult::GroupChannelCreated(group_channel_created) => {
-                let channel = group_channel_created.channel;
-                let cid = channel.cid();
-                let key = channel.key();
-                let (tx, rx) = channel.split();
-
-                let mut server_connection_map = self.server_connection_map.lock().await;
-                if let Some(connection) = server_connection_map.get_mut(&cid) {
-                    connection.add_group_channel(key, GroupConnection { key, tx, cid });
-
-                    let uuid = connection.associated_tcp_connection;
-                    request_handler::spawn_group_channel_receiver(
-                        key,
-                        cid,
-                        uuid,
-                        rx,
-                        self.tcp_connection_map.clone(),
-                    );
-
-                    send_response_to_tcp_client(
-                        &self.tcp_connection_map,
-                        InternalServiceResponse::GroupChannelCreateSuccess(
-                            GroupChannelCreateSuccess {
-                                cid,
-                                group_key: key,
-                                request_id: None,
-                            },
-                        ),
-                        connection.associated_tcp_connection,
-                    )
-                    .await;
-                }
-            }
-            NodeResult::PeerEvent(event) => match event.event {
-                PeerSignal::Disconnect {
-                    peer_conn_type:
-                        PeerConnectionType::LocalGroupPeer {
-                            implicated_cid,
-                            peer_cid,
-                        },
-                    disconnect_response: _,
-                } => {
-                    if let Some(conn) = self.clear_peer_connection(implicated_cid, peer_cid).await {
-                        let response = InternalServiceResponse::DisconnectNotification(
-                            DisconnectNotification {
-                                cid: implicated_cid,
-                                peer_cid: Some(peer_cid),
-                                request_id: None,
-                            },
-                        );
-                        send_response_to_tcp_client(
-                            &self.tcp_connection_map,
-                            response,
-                            conn.associated_tcp_connection,
-                        )
-                        .await;
-                    }
-                }
-                PeerSignal::BroadcastConnected {
-                    implicated_cid,
-                    group_broadcast,
-                } => {
-                    let mut server_connection_map = self.server_connection_map.lock().await;
-                    handle_group_broadcast(
-                        group_broadcast,
-                        implicated_cid,
-                        &mut server_connection_map,
-                        self.tcp_connection_map.clone(),
-                    )
-                    .await;
-                }
-                PeerSignal::PostRegister {
-                    peer_conn_type:
-                        PeerConnectionType::LocalGroupPeer {
-                            implicated_cid: peer_cid,
-                            peer_cid: implicated_cid,
-                        },
-                    inviter_username,
-                    invitee_username: _,
-                    ticket_opt: _,
-                    invitee_response: _,
-                } => {
-                    info!(target: "citadel", "User {implicated_cid:?} received Register Request from {peer_cid:?}");
-                    let mut server_connection_map = self.server_connection_map.lock().await;
-                    if let Some(connection) = server_connection_map.get_mut(&implicated_cid) {
-                        let response = InternalServiceResponse::PeerRegisterNotification(
-                            PeerRegisterNotification {
-                                cid: implicated_cid,
-                                peer_cid,
-                                peer_username: inviter_username,
-                                request_id: None,
-                            },
-                        );
-                        send_response_to_tcp_client(
-                            &self.tcp_connection_map,
-                            response,
-                            connection.associated_tcp_connection,
-                        )
-                        .await;
-                    }
-                }
-                PeerSignal::PostConnect {
-                    peer_conn_type:
-                        PeerConnectionType::LocalGroupPeer {
-                            implicated_cid: peer_cid,
-                            peer_cid: implicated_cid,
-                        },
-                    ticket_opt: _,
-                    invitee_response: _,
-                    session_security_settings,
-                    udp_mode,
-                } => {
-                    info!(target: "citadel", "User {implicated_cid:?} received Connect Request from {peer_cid:?}");
-                    let mut server_connection_map = self.server_connection_map.lock().await;
-                    if let Some(connection) = server_connection_map.get_mut(&implicated_cid) {
-                        let response = InternalServiceResponse::PeerConnectNotification(
-                            PeerConnectNotification {
-                                cid: implicated_cid,
-                                peer_cid,
-                                session_security_settings,
-                                udp_mode,
-                                request_id: None,
-                            },
-                        );
-                        send_response_to_tcp_client(
-                            &self.tcp_connection_map,
-                            response,
-                            connection.associated_tcp_connection,
-                        )
-                        .await;
-                    }
-                }
-                _ => {}
-            },
-
-            NodeResult::GroupEvent(group_event) => {
-                let mut server_connection_map = self.server_connection_map.lock().await;
-                handle_group_broadcast(
-                    group_event.event,
-                    group_event.implicated_cid,
-                    &mut server_connection_map,
-                    self.tcp_connection_map.clone(),
-                )
-                .await;
-            }
-            _ => {}
-        }
-        // TODO: handle disconnect properly by removing entries from the hashmap
-        Ok(())
-=======
         responses::handle_node_result(self, message).await
->>>>>>> b859dcf1
     }
 
     async fn on_stop(&mut self) -> Result<(), NetworkError> {
