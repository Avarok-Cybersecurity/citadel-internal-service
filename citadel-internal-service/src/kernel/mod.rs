use crate::io_interface::IOInterface;
use crate::kernel::requests::{handle_request, HandledRequestResult};
use citadel_internal_service_types::*;
use citadel_logging::{error, info, warn};
use citadel_sdk::prefabs::ClientServerRemote;
use citadel_sdk::prelude::remote_specialization::PeerRemote;
use citadel_sdk::prelude::VirtualTargetType;
use citadel_sdk::prelude::*;
use futures::stream::StreamExt;
use futures::{Sink, SinkExt};
use std::collections::HashMap;
use std::sync::Arc;
use tokio::sync::mpsc::UnboundedSender;
use tokio::sync::Mutex;
use uuid::Uuid;

pub(crate) mod requests;
pub(crate) mod responses;

pub struct CitadelWorkspaceService<T> {
    pub remote: Option<NodeRemote>,
    pub server_connection_map: Arc<Mutex<HashMap<u64, Connection>>>,
    pub tcp_connection_map: Arc<Mutex<HashMap<Uuid, UnboundedSender<InternalServiceResponse>>>>,
    io: Arc<Mutex<Option<T>>>,
}

impl<T> Clone for CitadelWorkspaceService<T> {
    fn clone(&self) -> Self {
        CitadelWorkspaceService {
            remote: self.remote.clone(),
            server_connection_map: self.server_connection_map.clone(),
            tcp_connection_map: self.tcp_connection_map.clone(),
            io: self.io.clone(),
        }
    }
}

impl<T: IOInterface> From<T> for CitadelWorkspaceService<T> {
    fn from(io: T) -> Self {
        CitadelWorkspaceService {
            remote: None,
            server_connection_map: Arc::new(Mutex::new(Default::default())),
            tcp_connection_map: Arc::new(Mutex::new(Default::default())),
            io: Arc::new(Mutex::new(Some(io))),
        }
    }
}

impl<T: IOInterface> CitadelWorkspaceService<T> {
    pub fn new(io: T) -> Self {
        io.into()
    }

    pub fn remote(&self) -> &NodeRemote {
        self.remote.as_ref().expect("Kernel not loaded")
    }
}

#[allow(dead_code)]
pub struct Connection {
    sink_to_server: PeerChannelSendHalf,
    client_server_remote: ClientServerRemote,
    peers: HashMap<u64, PeerConnection>,
    pub(crate) associated_tcp_connection: Uuid,
    c2s_file_transfer_handlers: HashMap<u64, Option<ObjectTransferHandler>>,
    groups: HashMap<MessageGroupKey, GroupConnection>,
}

#[allow(dead_code)]
struct PeerConnection {
    sink: PeerChannelSendHalf,
    remote: PeerRemote,
    handler_map: HashMap<u64, Option<ObjectTransferHandler>>,
    associated_tcp_connection: Uuid,
}

#[allow(dead_code)]
pub struct GroupConnection {
    key: MessageGroupKey,
    tx: GroupChannelSendHalf,
    cid: u64,
}

impl Connection {
    fn new(
        sink: PeerChannelSendHalf,
        client_server_remote: ClientServerRemote,
        associated_tcp_connection: Uuid,
    ) -> Self {
        Connection {
            peers: HashMap::new(),
            sink_to_server: sink,
            client_server_remote,
            associated_tcp_connection,
            c2s_file_transfer_handlers: HashMap::new(),
            groups: HashMap::new(),
        }
    }

    fn add_peer_connection(
        &mut self,
        peer_cid: u64,
        sink: PeerChannelSendHalf,
        remote: PeerRemote,
    ) {
        self.peers.insert(
            peer_cid,
            PeerConnection {
                sink,
                remote,
                handler_map: HashMap::new(),
                associated_tcp_connection: self.associated_tcp_connection,
            },
        );
    }

    fn clear_peer_connection(&mut self, peer_cid: u64) -> Option<PeerConnection> {
        self.peers.remove(&peer_cid)
    }

    fn add_object_transfer_handler(
        &mut self,
        peer_cid: u64,
        object_id: u64,
        handler: Option<ObjectTransferHandler>,
    ) {
        if self.implicated_cid() == peer_cid {
            // C2S
            self.c2s_file_transfer_handlers.insert(object_id, handler);
        } else {
            // P2P
            if let Some(peer_connection) = self.peers.get_mut(&peer_cid) {
                peer_connection.handler_map.insert(object_id, handler);
            }
        }
    }

    pub fn add_group_channel(
        &mut self,
        group_key: MessageGroupKey,
        group_channel: GroupConnection,
    ) {
        self.groups.insert(group_key, group_channel);
    }

    fn take_file_transfer_handle(
        &mut self,
        peer_cid: u64,
        object_id: u64,
    ) -> Option<Option<ObjectTransferHandler>> {
        if self.implicated_cid() == peer_cid {
            // C2S
            self.c2s_file_transfer_handlers.remove(&object_id)
        } else {
            // P2P
            let peer_connection = self.peers.get_mut(&peer_cid)?;
            peer_connection.handler_map.remove(&object_id)
        }
    }

    /// Returns the CID of this C2S connection
    fn implicated_cid(&self) -> u64 {
        self.client_server_remote.user().get_implicated_cid()
    }
}

impl<T: IOInterface> CitadelWorkspaceService<T> {
    async fn clear_peer_connection(
        &self,
        implicated_cid: u64,
        peer_cid: u64,
    ) -> Option<PeerConnection> {
        self.server_connection_map
            .lock()
            .await
            .get_mut(&implicated_cid)?
            .clear_peer_connection(peer_cid)
    }
}

#[async_trait]
impl<T: IOInterface> NetKernel for CitadelWorkspaceService<T> {
    fn load_remote(&mut self, node_remote: NodeRemote) -> Result<(), NetworkError> {
        self.remote = Some(node_remote);
        Ok(())
    }

    async fn on_start(&self) -> Result<(), NetworkError> {
        let this = self.clone();
        let remote = self.remote.clone().unwrap();
        let remote_for_closure = remote.clone();
        let mut io = self.io.lock().await.take().expect("Already called");

        let (tx, mut rx) = tokio::sync::mpsc::unbounded_channel();

        let tcp_connection_map = &self.tcp_connection_map;
        let server_connection_map = &self.server_connection_map;

        let listener_task = async move {
            while let Some((sink, stream)) = io.next_connection().await {
                let (tx1, rx1) = tokio::sync::mpsc::unbounded_channel::<InternalServiceResponse>();
                let id = Uuid::new_v4();
                tcp_connection_map.lock().await.insert(id, tx1);
                io.spawn_connection_handler(
                    sink,
                    stream,
                    tx.clone(),
                    rx1,
                    id,
                    tcp_connection_map.clone(),
                    server_connection_map.clone(),
                );
            }
            Ok(())
        };

        let _server_connection_map = &self.server_connection_map;

        let inbound_command_task = async move {
            while let Some((command, conn_id)) = rx.recv().await {
                let this = this.clone();

                let task = async move {
                    if let Some(HandledRequestResult { response, uuid }) =
                        handle_request(&this, conn_id, command).await
                    {
                        if let Err(err) =
                            send_response_to_tcp_client(&this.tcp_connection_map, response, uuid)
                                .await
                        {
                            // The TCP connection no longer exists. Delete it from both maps
                            error!(target: "citadel", "Failed to send response to TCP client: {err:?}");
                            this.tcp_connection_map.lock().await.remove(&uuid);
                            this.server_connection_map
                                .lock()
                                .await
                                .retain(|_, v| v.associated_tcp_connection != uuid);
                        }
                    }
                };

                // Spawn the task to allow for parallel request handling
                tokio::task::spawn(task);
            }
            Ok(())
        };

        let res = tokio::select! {
            res0 = listener_task => res0,
            res1 = inbound_command_task => res1,
        };

        warn!(target: "citadel", "Shutting down service because a critical task finished. {res:?}");
        remote_for_closure.shutdown().await?;
        res
    }

    async fn on_node_event_received(&self, message: NodeResult) -> Result<(), NetworkError> {
        responses::handle_node_result(self, message).await
    }

    async fn on_stop(&mut self) -> Result<(), NetworkError> {
        Ok(())
    }
}

async fn send_response_to_tcp_client(
    hash_map: &Arc<Mutex<HashMap<Uuid, UnboundedSender<InternalServiceResponse>>>>,
    response: InternalServiceResponse,
    uuid: Uuid,
) -> Result<(), NetworkError> {
    hash_map
        .lock()
        .await
        .get(&uuid)
        .ok_or_else(|| NetworkError::Generic(format!("TCP connection not found: {:?}", uuid)))?
        .send(response)
        .map_err(|err| {
            NetworkError::Generic(format!("Failed to send response to TCP client: {err:?}"))
        })
}

fn create_client_server_remote(
    conn_type: VirtualTargetType,
    remote: NodeRemote,
    security_settings: SessionSecuritySettings,
) -> ClientServerRemote {
    ClientServerRemote::new(conn_type, remote, security_settings)
}

pub(crate) async fn sink_send_payload<T: IOInterface>(
    payload: InternalServiceResponse,
    sink: &mut T::Sink,
) -> Result<(), <T::Sink as Sink<InternalServicePayload>>::Error> {
    sink.send(InternalServicePayload::Response(payload)).await
}

pub(crate) fn send_to_kernel(
    request: InternalServiceRequest,
    sender: &UnboundedSender<(InternalServiceRequest, Uuid)>,
    conn_id: Uuid,
) -> Result<(), NetworkError> {
    sender.send((request, conn_id))?;
    Ok(())
}

<<<<<<< HEAD
=======
fn handle_connection(
    conn: TcpStream,
    to_kernel: UnboundedSender<(InternalServiceRequest, Uuid)>,
    mut from_kernel: tokio::sync::mpsc::UnboundedReceiver<InternalServiceResponse>,
    conn_id: Uuid,
    tcp_connection_map: Arc<Mutex<HashMap<Uuid, UnboundedSender<InternalServiceResponse>>>>,
    server_connection_map: Arc<Mutex<HashMap<u64, Connection>>>,
) {
    tokio::task::spawn(async move {
        let framed = wrap_tcp_conn(conn);
        let (mut sink, mut stream) = framed.split();

        let write_task = async move {
            let response =
                InternalServiceResponse::ServiceConnectionAccepted(ServiceConnectionAccepted);

            if let Err(err) = sink_send_payload(response, &mut sink).await {
                error!(target: "citadel", "Failed to send to client: {err:?}");
                return;
            }

            while let Some(kernel_response) = from_kernel.recv().await {
                if let Err(err) = sink_send_payload(kernel_response, &mut sink).await {
                    error!(target: "citadel", "Failed to send to client: {err:?}");
                    return;
                }
            }
        };

        let read_task = async move {
            while let Some(message) = stream.next().await {
                match message {
                    Ok(message) => {
                        if let InternalServicePayload::Request(request) = message {
                            if let Err(err) = send_to_kernel(request, &to_kernel, conn_id) {
                                error!(target: "citadel", "Failed to send to kernel: {:?}", err);
                                break;
                            }
                        }
                    }
                    Err(err) => {
                        warn!(target: "citadel", "Bad message from client: {err:?}");
                    }
                }
            }
            info!(target: "citadel", "Disconnected");
        };

        tokio::select! {
            res0 = write_task => res0,
            res1 = read_task => res1,
        }

        tcp_connection_map.lock().await.remove(&conn_id);
        let mut server_connection_map = server_connection_map.lock().await;
        // Remove all connections whose associated_tcp_connection is conn_id
        server_connection_map.retain(|_, v| v.associated_tcp_connection != conn_id);
    });
}

>>>>>>> ecd46de6
fn spawn_tick_updater(
    object_transfer_handler: ObjectTransferHandler,
    implicated_cid: u64,
    peer_cid: Option<u64>,
    server_connection_map: &mut HashMap<u64, Connection>,
    tcp_connection_map: Arc<Mutex<HashMap<Uuid, UnboundedSender<InternalServiceResponse>>>>,
) {
    let mut handle_inner = object_transfer_handler.inner;
    if let Some(connection) = server_connection_map.get_mut(&implicated_cid) {
        let uuid = connection.associated_tcp_connection;
        let sender_status_updater = async move {
            while let Some(status) = handle_inner.next().await {
                let status_message = status.clone();
                match tcp_connection_map.lock().await.get(&uuid) {
                    Some(entry) => {
                        let message = InternalServiceResponse::FileTransferTickNotification(
                            FileTransferTickNotification {
                                cid: implicated_cid,
                                peer_cid,
                                status: status_message,
                            },
                        );
                        match entry.send(message.clone()) {
                            Ok(_res) => {
                                info!(target: "citadel", "File Transfer Status Tick Sent {status:?}");
                            }
                            Err(err) => {
                                warn!(target: "citadel", "File Transfer Status Tick Not Sent: {err:?}");
                            }
                        }

                        if matches!(
                            status,
                            ObjectTransferStatus::TransferComplete { .. }
                                | ObjectTransferStatus::ReceptionComplete
                        ) {
                            info!(target: "citadel", "File Transfer Completed - Ending Tick Updater");
                            break;
                        }
                    }
                    None => {
                        warn!(target:"citadel","Connection not found during File Transfer Status Tick")
                    }
                }
            }
            info!(target:"citadel", "Spawned Tick Updater has ended for {implicated_cid:?}");
        };
        tokio::task::spawn(sender_status_updater);
    } else {
        info!(target: "citadel", "Server Connection Not Found")
    }
}<|MERGE_RESOLUTION|>--- conflicted
+++ resolved
@@ -304,69 +304,6 @@
     Ok(())
 }
 
-<<<<<<< HEAD
-=======
-fn handle_connection(
-    conn: TcpStream,
-    to_kernel: UnboundedSender<(InternalServiceRequest, Uuid)>,
-    mut from_kernel: tokio::sync::mpsc::UnboundedReceiver<InternalServiceResponse>,
-    conn_id: Uuid,
-    tcp_connection_map: Arc<Mutex<HashMap<Uuid, UnboundedSender<InternalServiceResponse>>>>,
-    server_connection_map: Arc<Mutex<HashMap<u64, Connection>>>,
-) {
-    tokio::task::spawn(async move {
-        let framed = wrap_tcp_conn(conn);
-        let (mut sink, mut stream) = framed.split();
-
-        let write_task = async move {
-            let response =
-                InternalServiceResponse::ServiceConnectionAccepted(ServiceConnectionAccepted);
-
-            if let Err(err) = sink_send_payload(response, &mut sink).await {
-                error!(target: "citadel", "Failed to send to client: {err:?}");
-                return;
-            }
-
-            while let Some(kernel_response) = from_kernel.recv().await {
-                if let Err(err) = sink_send_payload(kernel_response, &mut sink).await {
-                    error!(target: "citadel", "Failed to send to client: {err:?}");
-                    return;
-                }
-            }
-        };
-
-        let read_task = async move {
-            while let Some(message) = stream.next().await {
-                match message {
-                    Ok(message) => {
-                        if let InternalServicePayload::Request(request) = message {
-                            if let Err(err) = send_to_kernel(request, &to_kernel, conn_id) {
-                                error!(target: "citadel", "Failed to send to kernel: {:?}", err);
-                                break;
-                            }
-                        }
-                    }
-                    Err(err) => {
-                        warn!(target: "citadel", "Bad message from client: {err:?}");
-                    }
-                }
-            }
-            info!(target: "citadel", "Disconnected");
-        };
-
-        tokio::select! {
-            res0 = write_task => res0,
-            res1 = read_task => res1,
-        }
-
-        tcp_connection_map.lock().await.remove(&conn_id);
-        let mut server_connection_map = server_connection_map.lock().await;
-        // Remove all connections whose associated_tcp_connection is conn_id
-        server_connection_map.retain(|_, v| v.associated_tcp_connection != conn_id);
-    });
-}
-
->>>>>>> ecd46de6
 fn spawn_tick_updater(
     object_transfer_handler: ObjectTransferHandler,
     implicated_cid: u64,
