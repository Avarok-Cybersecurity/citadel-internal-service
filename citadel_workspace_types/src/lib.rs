use bytes::BytesMut;
<<<<<<< HEAD
use citadel_sdk::prelude::{
    ConnectMode, SecBuffer, SecurityLevel, SessionSecuritySettings, UdpMode, UserIdentifier,
=======
pub use citadel_sdk::prelude::{
    ConnectMode, SecBuffer, SecurityLevel, SessionSecuritySettings, TransferType, UdpMode,
    UserIdentifier,
>>>>>>> de3ab726
};
use serde::{Deserialize, Serialize};
use std::collections::HashMap;
use std::net::SocketAddr;
use std::path::PathBuf;
use std::time::Duration;
use uuid::Uuid;

#[derive(Serialize, Deserialize, Debug, Clone)]
pub struct ConnectSuccess {
    pub cid: u64,
}

#[derive(Serialize, Deserialize, Debug, Clone)]
pub struct ConnectionFailure {
    pub message: String,
}

#[derive(Serialize, Deserialize, Debug, Clone)]
pub struct RegisterSuccess {
    pub id: Uuid,
}

#[derive(Serialize, Deserialize, Debug, Clone)]
pub struct RegisterFailure {
    pub message: String,
}

#[derive(Serialize, Deserialize, Debug, Clone)]
pub struct ServiceConnectionAccepted {
    pub id: Uuid,
}

#[derive(Serialize, Deserialize, Debug, Clone)]
pub struct MessageSent {
    pub cid: u64,
    pub peer_cid: Option<u64>, // TODO: investigate passing a message hash or a trace id
}

#[derive(Serialize, Deserialize, Debug, Clone)]
pub struct MessageSendError {
    pub cid: u64,
    pub message: String,
}

#[derive(Serialize, Deserialize, Debug, Clone)]
pub struct MessageReceived {
    pub message: BytesMut,
    pub cid: u64,
    pub peer_cid: u64,
}

#[derive(Serialize, Deserialize, Debug, Clone)]
pub struct Disconnected {
    pub cid: u64,
    pub peer_cid: Option<u64>,
}

#[derive(Serialize, Deserialize, Debug, Clone)]
pub struct DisconnectFailure {
    pub cid: u64,
    pub message: String,
}

#[derive(Serialize, Deserialize, Debug, Clone)]
pub struct SendFileSuccess {
    pub cid: u64,
}

#[derive(Serialize, Deserialize, Debug, Clone)]
pub struct SendFileFailure {
    pub cid: u64,
    pub message: String,
}

#[derive(Serialize, Deserialize, Debug, Clone)]
pub struct PeerConnectSuccess {
    pub cid: u64,
}

#[derive(Serialize, Deserialize, Debug, Clone)]
pub struct PeerConnectFailure {
    pub cid: u64,
    pub message: String,
}

#[derive(Serialize, Deserialize, Debug, Clone)]
pub struct PeerDisconnectSuccess {
    pub cid: u64,
    pub ticket: u128,
}

#[derive(Serialize, Deserialize, Debug, Clone)]
pub struct PeerDisconnectFailure {
    pub cid: u64,
    pub message: String,
}

#[derive(Serialize, Deserialize, Debug, Clone)]
pub struct PeerRegisterSuccess {
    pub cid: u64,
    pub peer_cid: u64,
    pub username: String,
    // TODO: add access to MutualPeer
}

#[derive(Serialize, Deserialize, Debug, Clone)]
pub struct PeerRegisterFailure {
    pub cid: u64,
    pub message: String,
}

#[derive(Serialize, Deserialize, Debug, Clone)]
pub struct LocalDBGetKVSuccess {
    pub cid: u64,
    pub peer_cid: Option<u64>,
    pub key: String,
    pub value: Vec<u8>,
}

#[derive(Serialize, Deserialize, Debug, Clone)]
pub struct LocalDBGetKVFailure {
    pub cid: u64,
    pub peer_cid: Option<u64>,
    pub message: String,
}

#[derive(Serialize, Deserialize, Debug, Clone)]
pub struct LocalDBSetKVSuccess {
    pub cid: u64,
    pub peer_cid: Option<u64>,
    pub key: String,
}

#[derive(Serialize, Deserialize, Debug, Clone)]
pub struct LocalDBSetKVFailure {
    pub cid: u64,
    pub peer_cid: Option<u64>,
    pub message: String,
}

#[derive(Serialize, Deserialize, Debug, Clone)]
pub struct LocalDBDeleteKVSuccess {
    pub cid: u64,
    pub peer_cid: Option<u64>,
    pub key: String,
}

#[derive(Serialize, Deserialize, Debug, Clone)]
pub struct LocalDBDeleteKVFailure {
    pub cid: u64,
    pub peer_cid: Option<u64>,
    pub message: String,
}

#[derive(Serialize, Deserialize, Debug, Clone)]
pub struct LocalDBGetAllKVSuccess {
    pub cid: u64,
    pub peer_cid: Option<u64>,
    pub map: HashMap<String, Vec<u8>>,
}

#[derive(Serialize, Deserialize, Debug, Clone)]
pub struct LocalDBGetAllKVFailure {
    pub cid: u64,
    pub peer_cid: Option<u64>,
    pub message: String,
}

#[derive(Serialize, Deserialize, Debug, Clone)]
pub struct LocalDBClearAllKVSuccess {
    pub cid: u64,
    pub peer_cid: Option<u64>,
}

#[derive(Serialize, Deserialize, Debug, Clone)]
pub struct LocalDBClearAllKVFailure {
    pub cid: u64,
    pub peer_cid: Option<u64>,
    pub message: String,
}

#[derive(Serialize, Deserialize, Debug, Clone)]
pub enum InternalServiceResponse {
<<<<<<< HEAD
    ConnectSuccess {
        cid: u64,
    },
    ConnectionFailure {
        message: String,
    },
    RegisterSuccess {
        id: Uuid,
    },
    RegisterFailure {
        message: String,
    },
    ServiceConnectionAccepted {
        id: Uuid,
    },
    MessageSent {
        cid: u64,
        peer_cid: Option<u64>, // TODO: investigate passing a message hash or a trace id
    },
    MessageSendError {
        cid: u64,
        message: String,
    },
    MessageReceived {
        message: BytesMut,
        cid: u64,
        peer_cid: u64,
    },
    Disconnected {
        cid: u64,
        peer_cid: Option<u64>,
    },
    DisconnectFailure {
        cid: u64,
        message: String,
    },
    SendFileSuccess {
        cid: u64,
    },
    SendFileFailure {
        cid: u64,
        message: String,
    },
    FileTransferRequest {
        cid: u64,
        peer_cid: u64,
        // TODO: metadata: VirtualObjectMetadata
    },
    FileTransferStatus {
        cid: u64,
        object_id: u32,
        success: bool,
        response: bool,
        message: Option<String>,
    },
    PeerConnectSuccess {
        cid: u64,
    },
    PeerConnectFailure {
        cid: u64,
        message: String,
    },
    PeerDisconnectSuccess {
        cid: u64,
        ticket: u128,
    },
    PeerDisconnectFailure {
        cid: u64,
        message: String,
    },
    PeerRegisterSuccess {
        cid: u64,
        peer_cid: u64,
        username: String,
        // TODO: add access to MutualPeer
    },
    PeerRegisterFailure {
        cid: u64,
        message: String,
    },
=======
    ConnectSuccess(ConnectSuccess),
    ConnectionFailure(ConnectionFailure),
    RegisterSuccess(RegisterSuccess),
    RegisterFailure(RegisterFailure),
    ServiceConnectionAccepted(ServiceConnectionAccepted),
    MessageSent(MessageSent),
    MessageSendError(MessageSendError),
    MessageReceived(MessageReceived),
    Disconnected(Disconnected),
    DisconnectFailure(DisconnectFailure),
    SendFileSuccess(SendFileSuccess),
    SendFileFailure(SendFileFailure),
    PeerConnectSuccess(PeerConnectSuccess),
    PeerConnectFailure(PeerConnectFailure),
    PeerDisconnectSuccess(PeerDisconnectSuccess),
    PeerDisconnectFailure(PeerDisconnectFailure),
    PeerRegisterSuccess(PeerRegisterSuccess),
    PeerRegisterFailure(PeerRegisterFailure),
    LocalDBGetKVSuccess(LocalDBGetKVSuccess),
    LocalDBGetKVFailure(LocalDBGetKVFailure),
    LocalDBSetKVSuccess(LocalDBSetKVSuccess),
    LocalDBSetKVFailure(LocalDBSetKVFailure),
    LocalDBDeleteKVSuccess(LocalDBDeleteKVSuccess),
    LocalDBDeleteKVFailure(LocalDBDeleteKVFailure),
    LocalDBGetAllKVSuccess(LocalDBGetAllKVSuccess),
    LocalDBGetAllKVFailure(LocalDBGetAllKVFailure),
    LocalDBClearAllKVSuccess(LocalDBClearAllKVSuccess),
    LocalDBClearAllKVFailure(LocalDBClearAllKVFailure),
>>>>>>> de3ab726
}

#[derive(Serialize, Deserialize, Debug, Clone)]
pub enum InternalServicePayload {
    Connect {
        uuid: Uuid,
        username: String,
        password: SecBuffer,
        connect_mode: ConnectMode,
        udp_mode: UdpMode,
        keep_alive_timeout: Option<Duration>,
        session_security_settings: SessionSecuritySettings,
    },
    Register {
        uuid: Uuid,
        server_addr: SocketAddr,
        full_name: String,
        username: String,
        proposed_password: SecBuffer,
        connect_after_register: bool,
        default_security_settings: SessionSecuritySettings,
    },
    Message {
        uuid: Uuid,
        message: Vec<u8>,
        cid: u64,
        // if None, send to server, otherwise, send to p2p
        peer_cid: Option<u64>,
        security_level: SecurityLevel,
    },
    Disconnect {
        uuid: Uuid,
        cid: u64,
    },
    SendFileStandard {
        uuid: Uuid,
        source: PathBuf,
        cid: u64,
        peer_cid: Option<u64>,
        chunk_size: Option<usize>,
    },
    RespondFileTransferStandard {
        uuid: Uuid,
        cid: u64,
        peer_cid: u64,
        object_id: u32,
        accept: bool,
    },
    DownloadFile {
        virtual_path: PathBuf,
        transfer_security_level: SecurityLevel,
        delete_on_pull: bool,
        cid: u64,
        uuid: Uuid,
    },
    StartGroup {
        initial_users_to_invite: Option<Vec<UserIdentifier>>,
        cid: u64,
        uuid: Uuid,
    },
    PeerConnect {
        uuid: Uuid,
        cid: u64,
        username: String,
        peer_cid: u64,
        peer_username: String,
        udp_mode: UdpMode,
        session_security_settings: SessionSecuritySettings,
    },
    PeerDisconnect {
        uuid: Uuid,
        cid: u64,
        peer_cid: u64,
    },
    PeerRegister {
        uuid: Uuid,
        cid: u64,
        peer_id: UserIdentifier,
        connect_after_register: bool,
    },
    LocalDBGetKV {
        uuid: Uuid,
        cid: u64,
        peer_cid: Option<u64>,
        key: String,
    },
    LocalDBSetKV {
        uuid: Uuid,
        cid: u64,
        peer_cid: Option<u64>,
        key: String,
        value: Vec<u8>,
    },
    LocalDBDeleteKV {
        uuid: Uuid,
        cid: u64,
        peer_cid: Option<u64>,
        key: String,
    },
    LocalDBGetAllKV {
        uuid: Uuid,
        cid: u64,
        peer_cid: Option<u64>,
    },
    LocalDBClearAllKV {
        uuid: Uuid,
        cid: u64,
        peer_cid: Option<u64>,
    },
}<|MERGE_RESOLUTION|>--- conflicted
+++ resolved
@@ -1,12 +1,6 @@
 use bytes::BytesMut;
-<<<<<<< HEAD
-use citadel_sdk::prelude::{
+pub use citadel_sdk::prelude::{
     ConnectMode, SecBuffer, SecurityLevel, SessionSecuritySettings, UdpMode, UserIdentifier,
-=======
-pub use citadel_sdk::prelude::{
-    ConnectMode, SecBuffer, SecurityLevel, SessionSecuritySettings, TransferType, UdpMode,
-    UserIdentifier,
->>>>>>> de3ab726
 };
 use serde::{Deserialize, Serialize};
 use std::collections::HashMap;
@@ -191,88 +185,6 @@
 
 #[derive(Serialize, Deserialize, Debug, Clone)]
 pub enum InternalServiceResponse {
-<<<<<<< HEAD
-    ConnectSuccess {
-        cid: u64,
-    },
-    ConnectionFailure {
-        message: String,
-    },
-    RegisterSuccess {
-        id: Uuid,
-    },
-    RegisterFailure {
-        message: String,
-    },
-    ServiceConnectionAccepted {
-        id: Uuid,
-    },
-    MessageSent {
-        cid: u64,
-        peer_cid: Option<u64>, // TODO: investigate passing a message hash or a trace id
-    },
-    MessageSendError {
-        cid: u64,
-        message: String,
-    },
-    MessageReceived {
-        message: BytesMut,
-        cid: u64,
-        peer_cid: u64,
-    },
-    Disconnected {
-        cid: u64,
-        peer_cid: Option<u64>,
-    },
-    DisconnectFailure {
-        cid: u64,
-        message: String,
-    },
-    SendFileSuccess {
-        cid: u64,
-    },
-    SendFileFailure {
-        cid: u64,
-        message: String,
-    },
-    FileTransferRequest {
-        cid: u64,
-        peer_cid: u64,
-        // TODO: metadata: VirtualObjectMetadata
-    },
-    FileTransferStatus {
-        cid: u64,
-        object_id: u32,
-        success: bool,
-        response: bool,
-        message: Option<String>,
-    },
-    PeerConnectSuccess {
-        cid: u64,
-    },
-    PeerConnectFailure {
-        cid: u64,
-        message: String,
-    },
-    PeerDisconnectSuccess {
-        cid: u64,
-        ticket: u128,
-    },
-    PeerDisconnectFailure {
-        cid: u64,
-        message: String,
-    },
-    PeerRegisterSuccess {
-        cid: u64,
-        peer_cid: u64,
-        username: String,
-        // TODO: add access to MutualPeer
-    },
-    PeerRegisterFailure {
-        cid: u64,
-        message: String,
-    },
-=======
     ConnectSuccess(ConnectSuccess),
     ConnectionFailure(ConnectionFailure),
     RegisterSuccess(RegisterSuccess),
@@ -285,6 +197,18 @@
     DisconnectFailure(DisconnectFailure),
     SendFileSuccess(SendFileSuccess),
     SendFileFailure(SendFileFailure),
+    FileTransferRequest {
+        cid: u64,
+        peer_cid: u64,
+        // TODO: metadata: VirtualObjectMetadata
+    },
+    FileTransferStatus {
+        cid: u64,
+        object_id: u32,
+        success: bool,
+        response: bool,
+        message: Option<String>,
+    },
     PeerConnectSuccess(PeerConnectSuccess),
     PeerConnectFailure(PeerConnectFailure),
     PeerDisconnectSuccess(PeerDisconnectSuccess),
@@ -301,7 +225,6 @@
     LocalDBGetAllKVFailure(LocalDBGetAllKVFailure),
     LocalDBClearAllKVSuccess(LocalDBClearAllKVSuccess),
     LocalDBClearAllKVFailure(LocalDBClearAllKVFailure),
->>>>>>> de3ab726
 }
 
 #[derive(Serialize, Deserialize, Debug, Clone)]
