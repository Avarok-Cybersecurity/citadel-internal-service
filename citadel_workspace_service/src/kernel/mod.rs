use bytes::Bytes;
use citadel_logging::info;
use citadel_sdk::prelude::*;
use citadel_workspace_types::{InternalServicePayload, InternalServiceResponse};
use futures::stream::{SplitSink, StreamExt};
use futures::SinkExt;
use std::collections::HashMap;
use std::net::SocketAddr;
use std::sync::Arc;
use tokio::net::TcpStream;
use tokio::sync::mpsc::UnboundedSender;
use tokio_util::codec::{Framed, LengthDelimitedCodec};
use uuid::Uuid;

pub struct CitadelWorkspaceService {
    pub remote: Option<NodeRemote>,
    // 127.0.0.1:55555
    pub bind_address: SocketAddr,
}

#[async_trait]
impl NetKernel for CitadelWorkspaceService {
    fn load_remote(&mut self, node_remote: NodeRemote) -> Result<(), NetworkError> {
        self.remote = Some(node_remote);
        Ok(())
    }

    async fn on_start(&self) -> Result<(), NetworkError> {
        let mut remote = self.remote.clone().unwrap();
        let listener = tokio::net::TcpListener::bind(self.bind_address).await?;
        //from TCP to command handler
        //read task
        let (tx, mut rx) = tokio::sync::mpsc::unbounded_channel::<InternalServicePayload>();

        let hm: &Arc<tokio::sync::Mutex<HashMap<Uuid, UnboundedSender<InternalServiceResponse>>>> =
            &Arc::new(tokio::sync::Mutex::new(HashMap::new()));
        let listener_task = async move {
            while let Ok((conn, _addr)) = listener.accept().await {
                //from command handler to the TCP write tak in handle_connection
                let (tx1, rx1) = tokio::sync::mpsc::unbounded_channel::<InternalServiceResponse>();
                let id = Uuid::new_v4();
                hm.lock().await.insert(id, tx1);
                handle_connection(conn, tx.clone(), rx1, id);
            }
            Ok(())
        };

        let mut connection_map: HashMap<u64, PeerChannelSendHalf> = HashMap::new();

        let inbound_command_task = async move {
            while let Some(command) = rx.recv().await {
                payload_handler(command, &mut connection_map, &mut remote, hm).await;
            }
            Ok(())
        };

        tokio::select! {
            res0 = listener_task => res0,
            res1 = inbound_command_task => res1,
        }
    }

    async fn on_node_event_received(&self, _message: NodeResult) -> Result<(), NetworkError> {
        // TODO: handle disconnect properly by removing entries from the hashmap
        Ok(())
    }

    async fn on_stop(&mut self) -> Result<(), NetworkError> {
        Ok(())
    }
}

async fn send_response_to_tcp_client(
    hash_map: &Arc<tokio::sync::Mutex<HashMap<Uuid, UnboundedSender<InternalServiceResponse>>>>,
    response: InternalServiceResponse,
    uuid: Uuid,
) {
    hash_map
        .lock()
        .await
        .get(&uuid)
        .unwrap()
        .send(response)
        .unwrap()
}

async fn payload_handler(
    command: InternalServicePayload,
    connection_map: &mut HashMap<u64, PeerChannelSendHalf>,
    remote: &mut NodeRemote,
    hm: &Arc<tokio::sync::Mutex<HashMap<Uuid, UnboundedSender<InternalServiceResponse>>>>,
) {
    match command {
        InternalServicePayload::Connect {
            uuid,
            server_addr,
            username,
            password,
            connect_mode,
            udp_mode,
            keep_alive_timeout,
            session_security_settings
        } => {
            match remote
                .connect_with_defaults(AuthenticationRequest::credentialed(username, password))
                .await
            {
                Ok(conn_success) => {
                    let cid = conn_success.cid;

                    let (sink, mut stream) = conn_success.channel.split();
                    connection_map.insert(cid, sink);

                    let hm_for_conn = hm.clone();

                    let response = InternalServiceResponse::ConnectSuccess { cid };

                    send_response_to_tcp_client(hm, response, uuid).await;

                    let connection_read_stream = async move {
                        while let Some(message) = stream.next().await {
<<<<<<< HEAD
                            let message = InternalServicePayload::MessageReceived {
                                message: SecureProtocolPacket::from(message),
=======
                            let message = InternalServiceResponse::MessageReceived {
                                message: message.into_buffer(),
>>>>>>> 059358b6
                                cid,
                                peer_cid: 0,
                                security_level: Default::default(),
                            };
                            match hm_for_conn.lock().await.get(&uuid) {
                                Some(entry) => match entry.send(message) {
                                    Ok(res) => res,
                                    Err(_) => info!(target: "citadel", "tx not sent"),
                                },
                                None => {
                                    info!(target:"citadel","Hash map connection not found")
                                }
                            }
                        }
                    };
                    tokio::spawn(connection_read_stream);
                }

                Err(err) => {
                    let response = InternalServiceResponse::ConnectionFailure {
                        message: err.to_string(),
                    };
                    send_response_to_tcp_client(hm, response, uuid).await;
                }
            };
        }
        InternalServicePayload::Register {
            uuid,
            server_addr,
            full_name,
            username,
            proposed_password,
            default_security_settings,
        } => {
            citadel_logging::info!(target: "citadel", "About to connect to server {server_addr:?} for user {username}");
            match remote
                .register_with_defaults(server_addr, full_name, username, proposed_password)
                .await
            {
                Ok(_res) => {
                    // TODO: add trace ID to ensure uniqueness of request
                    let response = InternalServiceResponse::RegisterSuccess { id: uuid };
                    send_response_to_tcp_client(hm, response, uuid).await
                }
                Err(err) => {
                    let response = InternalServiceResponse::RegisterFailure {
                        message: err.to_string(),
                    };
                    send_response_to_tcp_client(hm, response, uuid).await
                }
            };
        }
        InternalServicePayload::Message {
            message,
            cid,
            user_cid: _,
            security_level,
        } => {
            match connection_map.get_mut(&cid) {
                Some(sink) => {
                    sink.set_security_level(security_level);
                    sink.send_message(message.into()).await.unwrap();
                }
                None => info!(target: "citadel","connection not found"),
            };
        }

        InternalServicePayload::Disconnect { cid, uuid } => {
            let request = NodeRequest::DisconnectFromHypernode(DisconnectFromHypernode {
                implicated_cid: cid,
                v_conn_type: VirtualTargetType::LocalGroupServer(cid),
            });
            connection_map.remove(&cid);
            match remote.send(request).await {
                Ok(res) => {
                    let disconnect_success = InternalServiceResponse::DisconnectSuccess(cid);
                    send_response_to_tcp_client(hm, disconnect_success, uuid).await;
                    info!(target: "citadel", "Disconnected {res:?}")
                }
                Err(err) => info!(target: "citadel", "Unable to send disconnect request: {err:?}"),
            };
        }
        InternalServicePayload::SendFile { .. } => {}
        InternalServicePayload::DownloadFile { .. } => {}
<<<<<<< HEAD
        InternalServicePayload::StartGroup { .. } => {}
        InternalServicePayload::ServiceConnectionAccepted { .. } => {}
        InternalServicePayload::ConnectSuccess { cid: _ } => {}
        InternalServicePayload::RegisterSuccess { .. } => {}
        InternalServicePayload::RegisterFailure { .. } => todo!(),
=======
>>>>>>> 059358b6
    }
}

pub fn wrap_tcp_conn(conn: TcpStream) -> Framed<TcpStream, LengthDelimitedCodec> {
    LengthDelimitedCodec::builder()
        .length_field_offset(0) // default value
        .max_frame_length(1024 * 1024 * 64) // 64 MB
        .length_field_type::<u32>()
        .length_adjustment(0) // default value
        // `num_skip` is not needed, the default is to skip
        .new_framed(conn)
}

fn serialize_payload(payload: &InternalServiceResponse) -> Vec<u8> {
    bincode2::serialize(&payload).unwrap()
}

async fn sink_send_payload(
    payload: &InternalServiceResponse,
    sink: &mut SplitSink<Framed<TcpStream, LengthDelimitedCodec>, Bytes>,
) {
    let payload = serialize_payload(payload);
    match sink.send(payload.into()).await {
        Ok(_) => (),
        Err(_) => info!(target: "citadel", "w task: sink send err"),
    }
}

fn deserialize(message: &[u8]) -> InternalServicePayload {
    bincode2::deserialize(message).unwrap()
}

fn send_to_kernel(payload_to_send: &[u8], sender: &UnboundedSender<InternalServicePayload>) {
    let payload = deserialize(payload_to_send);
    sender.send(payload).unwrap();
}

fn handle_connection(
    conn: tokio::net::TcpStream,
    to_kernel: tokio::sync::mpsc::UnboundedSender<InternalServicePayload>,
    mut from_kernel: tokio::sync::mpsc::UnboundedReceiver<InternalServiceResponse>,
    conn_id: Uuid,
) {
    tokio::task::spawn(async move {
        let framed = wrap_tcp_conn(conn);
        let (mut sink, mut stream) = framed.split();

        let write_task = async move {
            let response = InternalServiceResponse::ServiceConnectionAccepted { id: conn_id };

            sink_send_payload(&response, &mut sink).await;

            while let Some(kernel_response) = from_kernel.recv().await {
                sink_send_payload(&kernel_response, &mut sink).await;
            }
        };

        let read_task = async move {
            while let Some(message) = stream.next().await {
                send_to_kernel(&message.unwrap(), &to_kernel);
            }
            info!(target: "citadel", "Disconnected");
        };

        tokio::select! {
            res0 = write_task => res0,
            res1 = read_task => res1,
        };
    });
}

#[cfg(test)]
mod tests {
    use super::*;
    use bytes::Bytes;
    use futures::stream::SplitSink;
    use std::error::Error;
    use std::time::Duration;
    use tokio::net::TcpStream;

    async fn send(
        sink: &mut SplitSink<Framed<TcpStream, LengthDelimitedCodec>, Bytes>,
        command: InternalServicePayload,
    ) -> Result<(), Box<dyn Error>> {
        let command = bincode2::serialize(&command)?;
        sink.send(command.into()).await?;
        Ok(())
    }

    #[tokio::test]
    async fn test_citadel_workspace_service() -> Result<(), Box<dyn Error>> {
        citadel_logging::setup_log();
        info!(target: "citadel", "above server spawn");

        let bind_address_internal_service: SocketAddr = "127.0.0.1:55556".parse().unwrap();
        // TCP client (GUI, CLI) -> internal service -> empty kernel server(s)
        let (server, server_bind_address) = citadel_sdk::test_common::server_info();

        tokio::task::spawn(server);
        info!(target: "citadel", "sub server spawn");
        let internal_service_kernel = CitadelWorkspaceService {
            remote: None,
            bind_address: bind_address_internal_service,
        };
        let internal_service = NodeBuilder::default()
            .with_node_type(NodeType::Peer)
            .with_backend(BackendType::InMemory)
            .build(internal_service_kernel)?;

        tokio::task::spawn(internal_service);

        // give time for both the server and internal service to run

        tokio::time::sleep(Duration::from_millis(2000)).await;

        info!(target: "citadel", "about to connect to internal service");

        // begin mocking the GUI/CLI access
        let conn = TcpStream::connect(bind_address_internal_service).await?;
        info!(target: "citadel", "connected to the TCP stream");
        let framed = wrap_tcp_conn(conn);
        info!(target: "citadel", "wrapped tcp connection");

        let (mut sink, mut stream) = framed.split();

        let first_packet = stream.next().await.unwrap()?;
        info!(target: "citadel", "First packet");
        let greeter_packet: InternalServiceResponse = bincode2::deserialize(&*first_packet)?;

        info!(target: "citadel", "Greeter packet {greeter_packet:?}");

        if let InternalServiceResponse::ServiceConnectionAccepted { id } = greeter_packet {
            let register_command = InternalServicePayload::Register {
                uuid: id,
                server_addr: server_bind_address,
                full_name: String::from("John"),
                username: String::from("john_doe"),
                proposed_password: String::from("test12345").into_bytes().into(),
                default_security_settings: Default::default(),
            };
            send(&mut sink, register_command).await?;

            let second_packet = stream.next().await.unwrap()?;
            let response_packet: InternalServiceResponse = bincode2::deserialize(&*second_packet)?;
            if let InternalServiceResponse::RegisterSuccess { id } = response_packet {
                // now, connect to the server
                let command = InternalServicePayload::Connect {
                    // server_addr: server_bind_address,
                    username: String::from("john_doe"),
                    password: String::from("test12345").into_bytes().into(),
                    connect_mode: Default::default(),
                    udp_mode: Default::default(),
                    keep_alive_timeout: None,
                    uuid: id,
                    server_addr: server_bind_address,
                    session_security_settings: Default::default(),
                };

                send(&mut sink, command).await?;

                let next_packet = stream.next().await.unwrap()?;
                let response_packet: InternalServiceResponse =
                    bincode2::deserialize(&*next_packet)?;
                if let InternalServiceResponse::ConnectSuccess { cid } = response_packet {
                    let disconnect_command = InternalServicePayload::Disconnect { uuid: id, cid };

                    send(&mut sink, disconnect_command).await?;
                    let next_packet = stream.next().await.unwrap()?;
                    let response_disconnect_packet: InternalServiceResponse =
                        bincode2::deserialize(&*next_packet)?;

                    if let InternalServiceResponse::DisconnectSuccess(cid) =
                        response_disconnect_packet
                    {
                        info!(target:"citadel", "Disconnected {cid}");
                        Ok(())
                    } else {
                        panic!("Disconnection failed");
                    }
                } else {
                    panic!("Connection to server was not a success")
                }
            } else {
                panic!("Registration to server was not a success")
            }
        } else {
            panic!("Wrong packet type");
        }
    }
}<|MERGE_RESOLUTION|>--- conflicted
+++ resolved
@@ -93,13 +93,8 @@
     match command {
         InternalServicePayload::Connect {
             uuid,
-            server_addr,
             username,
             password,
-            connect_mode,
-            udp_mode,
-            keep_alive_timeout,
-            session_security_settings
         } => {
             match remote
                 .connect_with_defaults(AuthenticationRequest::credentialed(username, password))
@@ -119,16 +114,10 @@
 
                     let connection_read_stream = async move {
                         while let Some(message) = stream.next().await {
-<<<<<<< HEAD
-                            let message = InternalServicePayload::MessageReceived {
-                                message: SecureProtocolPacket::from(message),
-=======
                             let message = InternalServiceResponse::MessageReceived {
                                 message: message.into_buffer(),
->>>>>>> 059358b6
                                 cid,
                                 peer_cid: 0,
-                                security_level: Default::default(),
                             };
                             match hm_for_conn.lock().await.get(&uuid) {
                                 Some(entry) => match entry.send(message) {
@@ -158,7 +147,6 @@
             full_name,
             username,
             proposed_password,
-            default_security_settings,
         } => {
             citadel_logging::info!(target: "citadel", "About to connect to server {server_addr:?} for user {username}");
             match remote
@@ -210,14 +198,6 @@
         }
         InternalServicePayload::SendFile { .. } => {}
         InternalServicePayload::DownloadFile { .. } => {}
-<<<<<<< HEAD
-        InternalServicePayload::StartGroup { .. } => {}
-        InternalServicePayload::ServiceConnectionAccepted { .. } => {}
-        InternalServicePayload::ConnectSuccess { cid: _ } => {}
-        InternalServicePayload::RegisterSuccess { .. } => {}
-        InternalServicePayload::RegisterFailure { .. } => todo!(),
-=======
->>>>>>> 059358b6
     }
 }
 
@@ -356,7 +336,6 @@
                 full_name: String::from("John"),
                 username: String::from("john_doe"),
                 proposed_password: String::from("test12345").into_bytes().into(),
-                default_security_settings: Default::default(),
             };
             send(&mut sink, register_command).await?;
 
@@ -368,12 +347,7 @@
                     // server_addr: server_bind_address,
                     username: String::from("john_doe"),
                     password: String::from("test12345").into_bytes().into(),
-                    connect_mode: Default::default(),
-                    udp_mode: Default::default(),
-                    keep_alive_timeout: None,
                     uuid: id,
-                    server_addr: server_bind_address,
-                    session_security_settings: Default::default(),
                 };
 
                 send(&mut sink, command).await?;
