use crate::kernel::request_handler::handle_request;
use bytes::Bytes;
use citadel_logging::{error, info, warn};
use citadel_sdk::prefabs::ClientServerRemote;
use citadel_sdk::prelude::VirtualTargetType;
use citadel_sdk::prelude::*;
use citadel_workspace_lib::{deserialize, serialize_payload, wrap_tcp_conn};
use citadel_workspace_types::*;
use futures::stream::{SplitSink, StreamExt};
use futures::SinkExt;
use std::collections::HashMap;
use std::net::SocketAddr;
use std::sync::Arc;
use tokio::net::TcpStream;
use tokio::sync::mpsc::UnboundedSender;
use tokio::sync::Mutex;
use tokio_util::codec::{Framed, LengthDelimitedCodec};
use uuid::Uuid;

pub(crate) mod request_handler;

pub struct CitadelWorkspaceService {
    pub remote: Option<NodeRemote>,
    pub bind_address: SocketAddr,
    pub server_connection_map: Arc<Mutex<HashMap<u64, Connection>>>,
    pub tcp_connection_map: Arc<Mutex<HashMap<Uuid, UnboundedSender<InternalServiceResponse>>>>,
}

impl CitadelWorkspaceService {
    pub fn new(bind_address: SocketAddr) -> Self {
        Self {
            remote: None,
            bind_address,
            server_connection_map: Arc::new(Mutex::new(Default::default())),
            tcp_connection_map: Arc::new(Mutex::new(Default::default())),
        }
    }
}

#[allow(dead_code)]
pub struct Connection {
    sink_to_server: PeerChannelSendHalf,
    client_server_remote: ClientServerRemote,
    peers: HashMap<u64, PeerConnection>,
    associated_tcp_connection: Uuid,
    c2s_file_transfer_handlers: HashMap<u64, Option<ObjectTransferHandler>>,
    groups: HashMap<MessageGroupKey, GroupConnection>,
}

#[allow(dead_code)]
struct PeerConnection {
    sink: PeerChannelSendHalf,
    remote: SymmetricIdentifierHandle,
    handler_map: HashMap<u64, Option<ObjectTransferHandler>>,
    associated_tcp_connection: Uuid,
}

#[allow(dead_code)]
pub struct GroupConnection {
    channel: GroupChannel,
}

impl Connection {
    fn new(
        sink: PeerChannelSendHalf,
        client_server_remote: ClientServerRemote,
        associated_tcp_connection: Uuid,
    ) -> Self {
        Connection {
            peers: HashMap::new(),
            sink_to_server: sink,
            client_server_remote,
            associated_tcp_connection,
            c2s_file_transfer_handlers: HashMap::new(),
            groups: HashMap::new(),
        }
    }

    fn add_peer_connection(
        &mut self,
        peer_cid: u64,
        sink: PeerChannelSendHalf,
        remote: SymmetricIdentifierHandle,
    ) {
        self.peers.insert(
            peer_cid,
            PeerConnection {
                sink,
                remote,
                handler_map: HashMap::new(),
                associated_tcp_connection: self.associated_tcp_connection,
            },
        );
    }

    fn clear_peer_connection(&mut self, peer_cid: u64) -> Option<PeerConnection> {
        self.peers.remove(&peer_cid)
    }

    fn add_object_transfer_handler(
        &mut self,
        peer_cid: u64,
        object_id: u64,
        handler: Option<ObjectTransferHandler>,
    ) {
        if self.implicated_cid() == peer_cid {
            // C2S
            self.c2s_file_transfer_handlers.insert(object_id, handler);
        } else {
            // P2P
            if let Some(peer_connection) = self.peers.get_mut(&peer_cid) {
                peer_connection.handler_map.insert(object_id, handler);
            }
        }
    }

    pub fn add_group_channel(
        &mut self,
        group_key: MessageGroupKey,
        group_channel: GroupConnection,
    ) {
        self.groups.insert(group_key, group_channel);
    }

    // fn clear_group_connection(&mut self, group_key: MessageGroupKey) -> Option<GroupConnection> {
    //     self.groups.remove(&group_key)
    // }

    // fn remove_object_transfer_handler(&mut self, peer_cid: u64, object_id: u32) -> Option<Option<ObjectTransferHandler>> {
    //     if self.implicated_cid() == peer_cid {
    //         // C2S
    //         self.c2s_file_transfer_handlers.remove(&object_id)
    //     } else {
    //         // P2P
    //         if let Some(peer_connection) = self.peers.get_mut(&peer_cid) {
    //             peer_connection.handler_map.remove(&object_id)
    //         }
    //         else{None}
    //     }
    // }

    fn take_file_transfer_handle(
        &mut self,
        peer_cid: u64,
        object_id: u64,
    ) -> Option<Option<ObjectTransferHandler>> {
        if self.implicated_cid() == peer_cid {
            // C2S
            self.c2s_file_transfer_handlers.remove(&object_id)
        } else {
            // P2P
            let peer_connection = self.peers.get_mut(&peer_cid)?;
            peer_connection.handler_map.remove(&object_id)
        }
    }

    /// Returns the CID of this C2S connection
    fn implicated_cid(&self) -> u64 {
        self.client_server_remote.user().get_implicated_cid()
    }
}

impl CitadelWorkspaceService {
    async fn clear_peer_connection(
        &self,
        implicated_cid: u64,
        peer_cid: u64,
    ) -> Option<PeerConnection> {
        self.server_connection_map
            .lock()
            .await
            .get_mut(&implicated_cid)?
            .clear_peer_connection(peer_cid)
    }
}

#[async_trait]
impl NetKernel for CitadelWorkspaceService {
    fn load_remote(&mut self, node_remote: NodeRemote) -> Result<(), NetworkError> {
        self.remote = Some(node_remote);
        Ok(())
    }

    async fn on_start(&self) -> Result<(), NetworkError> {
        let mut remote = self.remote.clone().unwrap();
        let remote_for_closure = remote.clone();
        let listener = tokio::net::TcpListener::bind(self.bind_address).await?;

        let (tx, mut rx) = tokio::sync::mpsc::unbounded_channel();

        let tcp_connection_map = &self.tcp_connection_map;
        let server_connection_map = &self.server_connection_map;

        let listener_task = async move {
            while let Ok((conn, _addr)) = listener.accept().await {
                let (tx1, rx1) = tokio::sync::mpsc::unbounded_channel::<InternalServiceResponse>();
                let id = Uuid::new_v4();
                tcp_connection_map.lock().await.insert(id, tx1);
                handle_connection(
                    conn,
                    tx.clone(),
                    rx1,
                    id,
                    tcp_connection_map.clone(),
                    server_connection_map.clone(),
                );
            }
            Ok(())
        };

        let server_connection_map = &self.server_connection_map;

        let inbound_command_task = async move {
            while let Some((command, conn_id)) = rx.recv().await {
                // TODO: handle error once payload_handler is fallible
                handle_request(
                    command,
                    conn_id,
                    server_connection_map,
                    &mut remote,
                    tcp_connection_map,
                )
                .await;
            }
            Ok(())
        };

        let res = tokio::select! {
            res0 = listener_task => res0,
            res1 = inbound_command_task => res1,
        };

        warn!(target: "citadel", "Shutting down service because a critical task finished. {res:?}");
        remote_for_closure.shutdown().await?;
        res
    }

    async fn on_node_event_received(&self, message: NodeResult) -> Result<(), NetworkError> {
        match message {
            NodeResult::Disconnect(disconnect) => {
                if let Some(conn) = disconnect.v_conn_type {
                    let (signal, conn_uuid) = match conn {
                        VirtualTargetType::LocalGroupServer { implicated_cid } => {
                            let mut server_connection_map = self.server_connection_map.lock().await;
                            if let Some(conn) = server_connection_map.remove(&implicated_cid) {
                                (
                                    InternalServiceResponse::Disconnected(Disconnected {
                                        cid: implicated_cid,
                                        peer_cid: None,
                                        request_id: None,
                                    }),
                                    conn.associated_tcp_connection,
                                )
                            } else {
                                return Ok(());
                            }
                        }
                        VirtualTargetType::LocalGroupPeer {
                            implicated_cid,
                            peer_cid,
                        } => {
                            if let Some(conn) =
                                self.clear_peer_connection(implicated_cid, peer_cid).await
                            {
                                (
                                    InternalServiceResponse::Disconnected(Disconnected {
                                        cid: implicated_cid,
                                        peer_cid: Some(peer_cid),
                                        request_id: None,
                                    }),
                                    conn.associated_tcp_connection,
                                )
                            } else {
                                return Ok(());
                            }
                        }
                        _ => return Ok(()),
                    };

                    send_response_to_tcp_client(&self.tcp_connection_map, signal, conn_uuid).await
                }
            }
            NodeResult::ObjectTransferHandle(object_transfer_handle) => {
                let metadata = object_transfer_handle.handle.metadata.clone();
                let object_id = metadata.object_id;
                let object_transfer_handler = object_transfer_handle.handle;

                let (implicated_cid, peer_cid) = if matches!(
                    object_transfer_handler.orientation,
                    ObjectTransferOrientation::Receiver {
                        is_revfs_pull: true
                    }
                ) {
                    // When this is a REVFS pull reception handle, THIS node is the source of the file.
                    // The other node, i.e. the peer, is the receiver who is requesting the file.
                    (
                        object_transfer_handler.source,
                        object_transfer_handler.receiver,
                    )
                } else {
                    (
                        object_transfer_handler.receiver,
                        object_transfer_handler.source,
                    )
                };

                citadel_logging::info!(target: "citadel", "Orientation: {:?}", object_transfer_handler.orientation);

                // When we receive a handle, there are two possibilities:
                // A: We are the sender of the file transfer, in which case we can assume the adjacent node
                // already accepted the file transfer request, and therefore we can spawn a task to forward
                // the ticks immediately
                //
                // B: We are the receiver of the file transfer. We need to wait for the TCP client to accept
                // the request, thus, we need to store it. UNLESS, this is an revfs pull, in which case we
                // allow the transfer to proceed immediately since the protocol auto accepts these requests
                if let ObjectTransferOrientation::Receiver { is_revfs_pull } =
                    object_transfer_handler.orientation
                {
                    info!(target: "citadel", "Receiver Obtained ObjectTransferHandler");

                    let mut server_connection_map = self.server_connection_map.lock().await;
                    if let Some(connection) = server_connection_map.get_mut(&implicated_cid) {
                        let uuid = connection.associated_tcp_connection;

                        if is_revfs_pull {
                            spawn_tick_updater(
                                object_transfer_handler,
                                implicated_cid,
                                peer_cid,
                                &mut server_connection_map,
                                self.tcp_connection_map.clone(),
                            );
                        } else {
                            // Send an update to the TCP client that way they can choose to accept or reject the transfer
                            let response =
                                InternalServiceResponse::FileTransferRequest(FileTransferRequest {
                                    cid: implicated_cid,
                                    peer_cid,
                                    metadata,
                                });
                            send_response_to_tcp_client(&self.tcp_connection_map, response, uuid)
                                .await;
                            connection.add_object_transfer_handler(
                                peer_cid,
                                object_id,
                                Some(object_transfer_handler),
                            );
                        }
                    }
                } else {
                    // Sender - Must spawn a task to relay status updates to TCP client. When receiving this handle,
                    // we know the opposite node agreed to the connection thus we can spawn
                    let mut server_connection_map = self.server_connection_map.lock().await;
                    info!(target: "citadel", "Sender Obtained ObjectTransferHandler");
                    spawn_tick_updater(
                        object_transfer_handler,
                        implicated_cid,
                        peer_cid,
                        &mut server_connection_map,
                        self.tcp_connection_map.clone(),
                    );
                }
            }
<<<<<<< HEAD
            NodeResult::GroupChannelCreated(group_channel_created) => {
                let channel = group_channel_created.channel;
                let cid = channel.cid();
                let group_key = channel.key();
                let mut server_connection_map = self.server_connection_map.lock().await;
                if let Some(connection) = server_connection_map.get_mut(&cid) {
                    connection.add_group_channel(group_key, GroupConnection { channel });
                    send_response_to_tcp_client(
                        &self.tcp_connection_map,
                        InternalServiceResponse::GroupChannelCreateSuccess(
                            GroupChannelCreateSuccess {
                                cid,
                                group_key,
                                request_id: None,
                            },
                        ),
                        connection.associated_tcp_connection,
                    )
                    .await;
                }
            }
            NodeResult::PeerEvent(event) => match event.event {
                PeerSignal::Disconnect {
=======
            NodeResult::PeerEvent(event) => {
                if let PeerSignal::Disconnect {
>>>>>>> f2e69549
                    peer_conn_type:
                        PeerConnectionType::LocalGroupPeer {
                            implicated_cid,
                            peer_cid,
                        },
                    disconnect_response: _,
<<<<<<< HEAD
                } => {
=======
                } = event.event
                {
>>>>>>> f2e69549
                    if let Some(conn) = self.clear_peer_connection(implicated_cid, peer_cid).await {
                        let response = InternalServiceResponse::Disconnected(Disconnected {
                            cid: implicated_cid,
                            peer_cid: Some(peer_cid),
                            request_id: None,
                        });
                        send_response_to_tcp_client(
                            &self.tcp_connection_map,
                            response,
                            conn.associated_tcp_connection,
                        )
                        .await;
                    }
                }
                PeerSignal::BroadcastConnected {
                    implicated_cid,
                    group_broadcast,
                } => {
                    let mut server_connection_map = self.server_connection_map.lock().await;
                    handle_group_broadcast(
                        group_broadcast,
                        implicated_cid,
                        &mut server_connection_map,
                        self.tcp_connection_map.clone(),
                    )
                    .await;
                }
                _ => {}
            },

            NodeResult::GroupEvent(group_event) => {
                let mut server_connection_map = self.server_connection_map.lock().await;
                handle_group_broadcast(
                    group_event.event,
                    group_event.implicated_cid,
                    &mut server_connection_map,
                    self.tcp_connection_map.clone(),
                )
                .await;
            }
            _ => {}
        }
        // TODO: handle disconnect properly by removing entries from the hashmap
        Ok(())
    }

    async fn on_stop(&mut self) -> Result<(), NetworkError> {
        Ok(())
    }
}

async fn send_response_to_tcp_client(
    hash_map: &Arc<Mutex<HashMap<Uuid, UnboundedSender<InternalServiceResponse>>>>,
    response: InternalServiceResponse,
    uuid: Uuid,
) {
    hash_map
        .lock()
        .await
        .get(&uuid)
        .unwrap()
        .send(response)
        .unwrap()
}

fn create_client_server_remote(
    conn_type: VirtualTargetType,
    remote: NodeRemote,
    security_settings: SessionSecuritySettings,
) -> ClientServerRemote {
    ClientServerRemote::new(conn_type, remote, security_settings)
}

async fn sink_send_payload(
    payload: &InternalServiceResponse,
    sink: &mut SplitSink<Framed<TcpStream, LengthDelimitedCodec>, Bytes>,
) {
    let payload = serialize_payload(payload);
    match sink.send(payload.into()).await {
        Ok(_) => (),
        Err(_) => info!(target: "citadel", "w task: sink send err"),
    }
}

fn send_to_kernel(
    payload_to_send: &[u8],
    sender: &UnboundedSender<(InternalServiceRequest, Uuid)>,
    conn_id: Uuid,
) -> Result<(), NetworkError> {
    if let Some(payload) = deserialize(payload_to_send) {
        sender.send((payload, conn_id))?;
        Ok(())
    } else {
        error!(target: "citadel", "w task: failed to deserialize payload");
        Ok(())
    }
}

fn handle_connection(
    conn: TcpStream,
    to_kernel: UnboundedSender<(InternalServiceRequest, Uuid)>,
    mut from_kernel: tokio::sync::mpsc::UnboundedReceiver<InternalServiceResponse>,
    conn_id: Uuid,
    tcp_connection_map: Arc<Mutex<HashMap<Uuid, UnboundedSender<InternalServiceResponse>>>>,
    server_connection_map: Arc<Mutex<HashMap<u64, Connection>>>,
) {
    tokio::task::spawn(async move {
        let framed = wrap_tcp_conn(conn);
        let (mut sink, mut stream) = framed.split();

        let write_task = async move {
            let response =
                InternalServiceResponse::ServiceConnectionAccepted(ServiceConnectionAccepted);

            sink_send_payload(&response, &mut sink).await;

            while let Some(kernel_response) = from_kernel.recv().await {
                sink_send_payload(&kernel_response, &mut sink).await;
            }
        };

        let read_task = async move {
            while let Some(message) = stream.next().await {
                match message {
                    Ok(message) => {
                        if let Err(err) = send_to_kernel(&message, &to_kernel, conn_id) {
                            error!(target: "citadel", "Failed to send to kernel: {:?}", err);
                            break;
                        }
                    }
                    Err(_) => {
                        warn!(target: "citadel", "Bad message from client");
                    }
                }
            }
            info!(target: "citadel", "Disconnected");
        };

        tokio::select! {
            res0 = write_task => res0,
            res1 = read_task => res1,
        }

        tcp_connection_map.lock().await.remove(&conn_id);
        let mut server_connection_map = server_connection_map.lock().await;
        // Remove all connections whose associated_tcp_connection is conn_id
        server_connection_map.retain(|_, v| v.associated_tcp_connection != conn_id);
    });
}

async fn handle_group_broadcast(
    group_broadcast: GroupBroadcast,
    implicated_cid: u64,
    server_connection_map: &mut HashMap<u64, Connection>,
    tcp_connection_map: Arc<Mutex<HashMap<Uuid, UnboundedSender<InternalServiceResponse>>>>,
) {
    if let Some(connection) = server_connection_map.get_mut(&implicated_cid) {
        let response = match group_broadcast {
            GroupBroadcast::Invitation {
                sender: peer_cid,
                key: group_key,
            } => Some(InternalServiceResponse::GroupInvitation(GroupInvitation {
                cid: implicated_cid,
                peer_cid,
                group_key,
                request_id: None,
            })),

            GroupBroadcast::RequestJoin {
                sender: peer_cid,
                key: group_key,
            } => connection
                .groups
                .get_mut(&group_key)
                .map(|_group_connection| {
                    InternalServiceResponse::GroupJoinRequestReceived(GroupJoinRequestReceived {
                        cid: implicated_cid,
                        peer_cid,
                        group_key,
                        request_id: None,
                    })
                }),

            GroupBroadcast::AcceptMembership { key: group_key } => Some(
                InternalServiceResponse::GroupRequestJoinAccepted(GroupRequestJoinAccepted {
                    cid: implicated_cid,
                    group_key,
                    request_id: None,
                }),
            ),

            GroupBroadcast::Message {
                sender: peer_cid,
                key: group_key,
                message,
            } => connection
                .groups
                .get_mut(&group_key)
                .map(|_group_connection| {
                    InternalServiceResponse::GroupMessageReceived(GroupMessageReceived {
                        cid: implicated_cid,
                        peer_cid,
                        message: message.into_buffer().into(),
                        group_key,
                        request_id: None,
                    })
                }),

            GroupBroadcast::MessageResponse {
                key: group_key,
                success,
            } => connection
                .groups
                .get_mut(&group_key)
                .map(|_group_connection| {
                    InternalServiceResponse::GroupMessageResponse(GroupMessageResponse {
                        cid: implicated_cid,
                        success,
                        group_key,
                        request_id: None,
                    })
                }),

            GroupBroadcast::MemberStateChanged {
                key: group_key,
                state,
            } => connection
                .groups
                .get_mut(&group_key)
                .map(|_group_connection| {
                    InternalServiceResponse::GroupMemberStateChanged(GroupMemberStateChanged {
                        cid: implicated_cid,
                        group_key,
                        state,
                        request_id: None,
                    })
                }),

            GroupBroadcast::LeaveRoomResponse {
                key: _group_key,
                success: _success,
                message: _message,
            } => None,

            GroupBroadcast::EndResponse {
                key: _group_key,
                success: _success,
            } => None,

            GroupBroadcast::Disconnected { key: _group_key } => None,

            GroupBroadcast::AddResponse {
                key: _group_key,
                failed_to_invite_list: _failed_to_invite_list,
            } => None,

            GroupBroadcast::AcceptMembershipResponse {
                key: _group_key,
                success: _success,
            } => None,

            GroupBroadcast::KickResponse {
                key: _group_key,
                success: _success,
            } => None,

            GroupBroadcast::ListResponse {
                groups: _group_list,
            } => None,

            GroupBroadcast::CreateResponse { key: _group_key } => None,

            GroupBroadcast::GroupNonExists { key: _group_key } => None,

            GroupBroadcast::RequestJoinPending { result: _result } => None,

            _ => None,
        };
        match response {
            Some(internal_service_response) => {
                if let Some(connection) = server_connection_map.get_mut(&implicated_cid) {
                    send_response_to_tcp_client(
                        &tcp_connection_map,
                        internal_service_response,
                        connection.associated_tcp_connection,
                    )
                    .await;
                }
            }
            None => {
                todo!()
            }
        }
    }
}

fn spawn_tick_updater(
    object_transfer_handler: ObjectTransferHandler,
    implicated_cid: u64,
    peer_cid: u64,
    server_connection_map: &mut HashMap<u64, Connection>,
    tcp_connection_map: Arc<Mutex<HashMap<Uuid, UnboundedSender<InternalServiceResponse>>>>,
) {
    let mut handle_inner = object_transfer_handler.inner;
    if let Some(connection) = server_connection_map.get_mut(&implicated_cid) {
        let uuid = connection.associated_tcp_connection;
        let sender_status_updater = async move {
            while let Some(status) = handle_inner.next().await {
                let status_message = status.clone();
                match tcp_connection_map.lock().await.get(&uuid) {
                    Some(entry) => {
                        let message = InternalServiceResponse::FileTransferTick(FileTransferTick {
                            cid: implicated_cid,
                            peer_cid,
                            status: status_message,
                        });
                        match entry.send(message.clone()) {
                            Ok(res) => res,
                            Err(_) => {
                                info!(target: "citadel", "File Transfer Status Tick Not Sent")
                            }
                        }

                        if matches!(
                            status,
                            ObjectTransferStatus::TransferComplete { .. }
                                | ObjectTransferStatus::ReceptionComplete
                        ) {
                            break;
                        }
                    }
                    None => {
                        info!(target:"citadel","Connection not found during File Transfer Status Tick")
                    }
                }
            }
        };
        tokio::task::spawn(sender_status_updater);
    } else {
        info!(target: "citadel", "Server Connection Not Found")
    }
}<|MERGE_RESOLUTION|>--- conflicted
+++ resolved
@@ -362,7 +362,6 @@
                     );
                 }
             }
-<<<<<<< HEAD
             NodeResult::GroupChannelCreated(group_channel_created) => {
                 let channel = group_channel_created.channel;
                 let cid = channel.cid();
@@ -386,22 +385,13 @@
             }
             NodeResult::PeerEvent(event) => match event.event {
                 PeerSignal::Disconnect {
-=======
-            NodeResult::PeerEvent(event) => {
-                if let PeerSignal::Disconnect {
->>>>>>> f2e69549
                     peer_conn_type:
                         PeerConnectionType::LocalGroupPeer {
                             implicated_cid,
                             peer_cid,
                         },
                     disconnect_response: _,
-<<<<<<< HEAD
                 } => {
-=======
-                } = event.event
-                {
->>>>>>> f2e69549
                     if let Some(conn) = self.clear_peer_connection(implicated_cid, peer_cid).await {
                         let response = InternalServiceResponse::Disconnected(Disconnected {
                             cid: implicated_cid,
