--- conflicted
+++ resolved
@@ -51,10 +51,7 @@
 struct PeerConnection {
     sink: PeerChannelSendHalf,
     remote: SymmetricIdentifierHandle,
-<<<<<<< HEAD
     handler_map: HashMap<u32, Option<ObjectTransferHandler>>,
-=======
->>>>>>> 9798d513
     associated_tcp_connection: Uuid,
 }
 
@@ -84,10 +81,7 @@
             PeerConnection {
                 sink,
                 remote,
-<<<<<<< HEAD
                 handler_map: HashMap::new(),
-=======
->>>>>>> 9798d513
                 associated_tcp_connection: self.associated_tcp_connection,
             },
         );
@@ -251,7 +245,6 @@
                             } else {
                                 return Ok(());
                             }
-<<<<<<< HEAD
                         }
                         _ => return Ok(()),
                     };
@@ -344,13 +337,6 @@
                     else{
                         info!(target: "citadel", "Server Connection Not Found")
                     }
-=======
-                        }
-                        _ => return Ok(()),
-                    };
-
-                    send_response_to_tcp_client(&self.tcp_connection_map, signal, conn_uuid).await
->>>>>>> 9798d513
                 }
             }
             NodeResult::PeerEvent(event) => {
