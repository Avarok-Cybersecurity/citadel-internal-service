use crate::kernel::request_handler::handle_request;
use bytes::Bytes;
use citadel_logging::{error, info, warn};
use citadel_sdk::prefabs::ClientServerRemote;
use citadel_sdk::prelude::VirtualTargetType;
use citadel_sdk::prelude::*;
use citadel_workspace_lib::{deserialize, serialize_payload, wrap_tcp_conn};
use citadel_workspace_types::*;
use futures::stream::{SplitSink, StreamExt};
use futures::SinkExt;
use std::collections::HashMap;
use std::net::SocketAddr;
use std::sync::Arc;
use tokio::net::TcpStream;
use tokio::sync::mpsc::UnboundedSender;
use tokio::sync::Mutex;
use tokio_util::codec::{Framed, LengthDelimitedCodec};
use uuid::Uuid;

pub(crate) mod request_handler;

pub struct CitadelWorkspaceService {
    pub remote: Option<NodeRemote>,
    pub bind_address: SocketAddr,
    pub server_connection_map: Arc<Mutex<HashMap<u64, Connection>>>,
    pub tcp_connection_map: Arc<Mutex<HashMap<Uuid, UnboundedSender<InternalServiceResponse>>>>,
    pub group_map: Arc<Mutex<HashMap<MessageGroupKey, GroupConnection>>>,
}

impl CitadelWorkspaceService {
    pub fn new(bind_address: SocketAddr) -> Self {
        Self {
            remote: None,
            bind_address,
            server_connection_map: Arc::new(Mutex::new(Default::default())),
            tcp_connection_map: Arc::new(Mutex::new(Default::default())),
            group_map: Arc::new(Mutex::new(Default::default())),
        }
    }
}

#[allow(dead_code)]
pub struct Connection {
    sink_to_server: PeerChannelSendHalf,
    client_server_remote: ClientServerRemote,
    peers: HashMap<u64, PeerConnection>,
    associated_tcp_connection: Uuid,
    c2s_file_transfer_handlers: HashMap<u64, Option<ObjectTransferHandler>>,
    groups: HashMap<MessageGroupKey, GroupConnection>,
}

#[allow(dead_code)]
struct PeerConnection {
    sink: PeerChannelSendHalf,
    remote: SymmetricIdentifierHandle,
    handler_map: HashMap<u64, Option<ObjectTransferHandler>>,
    associated_tcp_connection: Uuid,
}

#[allow(dead_code)]
struct GroupConnection {
    channel: GroupChannel,
}

impl Connection {
    fn new(
        sink: PeerChannelSendHalf,
        client_server_remote: ClientServerRemote,
        associated_tcp_connection: Uuid,
    ) -> Self {
        Connection {
            peers: HashMap::new(),
            sink_to_server: sink,
            client_server_remote,
            associated_tcp_connection,
            c2s_file_transfer_handlers: HashMap::new(),
            groups: HashMap::new(),
        }
    }

    fn add_peer_connection(
        &mut self,
        peer_cid: u64,
        sink: PeerChannelSendHalf,
        remote: SymmetricIdentifierHandle,
    ) {
        self.peers.insert(
            peer_cid,
            PeerConnection {
                sink,
                remote,
                handler_map: HashMap::new(),
                associated_tcp_connection: self.associated_tcp_connection,
            },
        );
    }

    fn clear_peer_connection(&mut self, peer_cid: u64) -> Option<PeerConnection> {
        self.peers.remove(&peer_cid)
    }

    fn add_object_transfer_handler(
        &mut self,
        peer_cid: u64,
        object_id: u64,
        handler: Option<ObjectTransferHandler>,
    ) {
        if self.implicated_cid() == peer_cid {
            // C2S
            self.c2s_file_transfer_handlers.insert(object_id, handler);
        } else {
            // P2P
            if let Some(peer_connection) = self.peers.get_mut(&peer_cid) {
                peer_connection.handler_map.insert(object_id, handler);
            }
        }
    }

    pub fn add_group_channel(
        &mut self,
        group_key: MessageGroupKey,
        group_channel: GroupConnection,
    ) {
        self.groups.insert(group_key, group_channel);
    }

    // fn clear_group_connection(&mut self, group_key: MessageGroupKey) -> Option<GroupConnection> {
    //     self.groups.remove(&group_key)
    // }

    // fn remove_object_transfer_handler(&mut self, peer_cid: u64, object_id: u32) -> Option<Option<ObjectTransferHandler>> {
    //     if self.implicated_cid() == peer_cid {
    //         // C2S
    //         self.c2s_file_transfer_handlers.remove(&object_id)
    //     } else {
    //         // P2P
    //         if let Some(peer_connection) = self.peers.get_mut(&peer_cid) {
    //             peer_connection.handler_map.remove(&object_id)
    //         }
    //         else{None}
    //     }
    // }

    fn take_file_transfer_handle(
        &mut self,
        peer_cid: u64,
        object_id: u64,
    ) -> Option<Option<ObjectTransferHandler>> {
        if self.implicated_cid() == peer_cid {
            // C2S
            self.c2s_file_transfer_handlers.remove(&object_id)
        } else {
            // P2P
            let peer_connection = self.peers.get_mut(&peer_cid)?;
            peer_connection.handler_map.remove(&object_id)
        }
    }

    /// Returns the CID of this C2S connection
    fn implicated_cid(&self) -> u64 {
        self.client_server_remote.user().get_implicated_cid()
    }
}

impl CitadelWorkspaceService {
    async fn clear_peer_connection(
        &self,
        implicated_cid: u64,
        peer_cid: u64,
    ) -> Option<PeerConnection> {
        self.server_connection_map
            .lock()
            .await
            .get_mut(&implicated_cid)?
            .clear_peer_connection(peer_cid)
    }
}

#[async_trait]
impl NetKernel for CitadelWorkspaceService {
    fn load_remote(&mut self, node_remote: NodeRemote) -> Result<(), NetworkError> {
        self.remote = Some(node_remote);
        Ok(())
    }

    async fn on_start(&self) -> Result<(), NetworkError> {
        let mut remote = self.remote.clone().unwrap();
        let remote_for_closure = remote.clone();
        let listener = tokio::net::TcpListener::bind(self.bind_address).await?;

        let (tx, mut rx) = tokio::sync::mpsc::unbounded_channel();

        let tcp_connection_map = &self.tcp_connection_map;
        let server_connection_map = &self.server_connection_map;

        let listener_task = async move {
            while let Ok((conn, _addr)) = listener.accept().await {
                let (tx1, rx1) = tokio::sync::mpsc::unbounded_channel::<InternalServiceResponse>();
                let id = Uuid::new_v4();
                tcp_connection_map.lock().await.insert(id, tx1);
                handle_connection(
                    conn,
                    tx.clone(),
                    rx1,
                    id,
                    tcp_connection_map.clone(),
                    server_connection_map.clone(),
                );
            }
            Ok(())
        };

        let server_connection_map = &self.server_connection_map;

        let inbound_command_task = async move {
            while let Some((command, conn_id)) = rx.recv().await {
                // TODO: handle error once payload_handler is fallible
                handle_request(
                    command,
                    conn_id,
                    server_connection_map,
                    &mut remote,
                    tcp_connection_map,
<<<<<<< HEAD
                    &self.group_map
=======
>>>>>>> 3c6213ab
                )
                .await;
            }
            Ok(())
        };

        let res = tokio::select! {
            res0 = listener_task => res0,
            res1 = inbound_command_task => res1,
        };

        warn!(target: "citadel", "Shutting down service because a critical task finished. {res:?}");
        remote_for_closure.shutdown().await?;
        res
    }

    async fn on_node_event_received(&self, message: NodeResult) -> Result<(), NetworkError> {
        match message {
            NodeResult::Disconnect(disconnect) => {
                if let Some(conn) = disconnect.v_conn_type {
                    let (signal, conn_uuid) = match conn {
                        VirtualTargetType::LocalGroupServer { implicated_cid } => {
                            let mut server_connection_map = self.server_connection_map.lock().await;
                            if let Some(conn) = server_connection_map.remove(&implicated_cid) {
                                (
                                    InternalServiceResponse::Disconnected(Disconnected {
                                        cid: implicated_cid,
                                        peer_cid: None,
                                        request_id: None,
                                    }),
                                    conn.associated_tcp_connection,
                                )
                            } else {
                                return Ok(());
                            }
                        }
                        VirtualTargetType::LocalGroupPeer {
                            implicated_cid,
                            peer_cid,
                        } => {
                            if let Some(conn) =
                                self.clear_peer_connection(implicated_cid, peer_cid).await
                            {
                                (
                                    InternalServiceResponse::Disconnected(Disconnected {
                                        cid: implicated_cid,
                                        peer_cid: Some(peer_cid),
                                        request_id: None,
                                    }),
                                    conn.associated_tcp_connection,
                                )
                            } else {
                                return Ok(());
                            }
                        }
                        _ => return Ok(()),
                    };

                    send_response_to_tcp_client(&self.tcp_connection_map, signal, conn_uuid).await
                }
            }
            NodeResult::ObjectTransferHandle(object_transfer_handle) => {
                let metadata = object_transfer_handle.handle.metadata.clone();
                let object_id = metadata.object_id;
                let object_transfer_handler = object_transfer_handle.handle;

                let (implicated_cid, peer_cid) = if matches!(
                    object_transfer_handler.orientation,
                    ObjectTransferOrientation::Receiver {
                        is_revfs_pull: true
                    }
                ) {
                    // When this is a REVFS pull reception handle, THIS node is the source of the file.
                    // The other node, i.e. the peer, is the receiver who is requesting the file.
                    (
                        object_transfer_handler.source,
                        object_transfer_handler.receiver,
                    )
                } else {
                    (
                        object_transfer_handler.receiver,
                        object_transfer_handler.source,
                    )
                };

                citadel_logging::info!(target: "citadel", "Orientation: {:?}", object_transfer_handler.orientation);

                // When we receive a handle, there are two possibilities:
                // A: We are the sender of the file transfer, in which case we can assume the adjacent node
                // already accepted the file transfer request, and therefore we can spawn a task to forward
                // the ticks immediately
                //
                // B: We are the receiver of the file transfer. We need to wait for the TCP client to accept
                // the request, thus, we need to store it. UNLESS, this is an revfs pull, in which case we
                // allow the transfer to proceed immediately since the protocol auto accepts these requests
                if let ObjectTransferOrientation::Receiver { is_revfs_pull } =
                    object_transfer_handler.orientation
                {
                    info!(target: "citadel", "Receiver Obtained ObjectTransferHandler");

                    let mut server_connection_map = self.server_connection_map.lock().await;
                    if let Some(connection) = server_connection_map.get_mut(&implicated_cid) {
                        let uuid = connection.associated_tcp_connection;

                        if is_revfs_pull {
                            spawn_tick_updater(
                                object_transfer_handler,
                                implicated_cid,
                                peer_cid,
                                &mut server_connection_map,
                                self.tcp_connection_map.clone(),
                            );
                        } else {
                            // Send an update to the TCP client that way they can choose to accept or reject the transfer
                            let response =
                                InternalServiceResponse::FileTransferRequest(FileTransferRequest {
                                    cid: implicated_cid,
                                    peer_cid,
                                    metadata,
                                });
                            send_response_to_tcp_client(&self.tcp_connection_map, response, uuid)
                                .await;
                            connection.add_object_transfer_handler(
                                peer_cid,
                                object_id,
                                Some(object_transfer_handler),
                            );
                        }
                    }
                } else {
                    // Sender - Must spawn a task to relay status updates to TCP client. When receiving this handle,
                    // we know the opposite node agreed to the connection thus we can spawn
                    let mut server_connection_map = self.server_connection_map.lock().await;
                    info!(target: "citadel", "Sender Obtained ObjectTransferHandler");
                    spawn_tick_updater(
                        object_transfer_handler,
                        implicated_cid,
                        peer_cid,
                        &mut server_connection_map,
                        self.tcp_connection_map.clone(),
                    );
                }
            }
            NodeResult::GroupChannelCreated(group_channel_created) => {
<<<<<<< HEAD
                let group_channel = group_channel_created.channel;
                let group_key = group_channel.key();
                let implicated_cid = group_channel.cid();
                let mut server_connection_map = self.server_connection_map.lock().await;
                if let Some(connection) = server_connection_map.get_mut(&implicated_cid) {
                    self.group_map.lock().await.insert(group_key, GroupConnection{
                        channel: group_channel,
                        implicated_cid,
                        associated_tcp_connection: connection.associated_tcp_connection,
                    } );
                    send_response_to_tcp_client(
                        &self.tcp_connection_map,
                        InternalServiceResponse::GroupChannelCreateSuccess(GroupChannelCreateSuccess {
                            cid: implicated_cid,
                            group_key,
                            request_id: None,
                        }),
                        connection.associated_tcp_connection,
                    )
                    .await;
                }
            }
            NodeResult::PeerEvent(event) => {
                match event.event {
                    PeerSignal::Disconnect(
                        PeerConnectionType::LocalGroupPeer {
                            implicated_cid,
                            peer_cid,
                        },
                        _,
                    ) => {
                        if let Some(conn) = self.clear_peer_connection(implicated_cid, peer_cid).await {
                            let response = InternalServiceResponse::Disconnected(Disconnected {
                                cid: implicated_cid,
                                peer_cid: Some(peer_cid),
                                request_id: None,
                            });
                            send_response_to_tcp_client(
                                &self.tcp_connection_map,
                                response,
                                conn.associated_tcp_connection,
                            )
                                .await;
                        }
                    }
                    PeerSignal::BroadcastConnected(group_broadcast) => {
                        let mut group_map = self.group_map.lock().await;
                        let mut server_connection_map = self.server_connection_map.lock().await;
                        handle_group_broadcast(group_broadcast, &mut group_map, &mut server_connection_map, self.tcp_connection_map.clone()).await;
=======
                let channel = group_channel_created.channel;
                let cid = channel.cid();
                let key = channel.key();
                let mut server_connection_map = self.server_connection_map.lock().await;
                if let Some(connection) = server_connection_map.get_mut(&cid) {
                    connection.add_group_channel(key, GroupConnection { channel });
                }
            }
            NodeResult::PeerEvent(event) => match event.event {
                PeerSignal::Disconnect(
                    PeerConnectionType::LocalGroupPeer {
                        implicated_cid,
                        peer_cid,
                    },
                    _,
                ) => {
                    if let Some(conn) = self.clear_peer_connection(implicated_cid, peer_cid).await {
                        let response = InternalServiceResponse::Disconnected(Disconnected {
                            cid: implicated_cid,
                            peer_cid: Some(peer_cid),
                            request_id: None,
                        });
                        send_response_to_tcp_client(
                            &self.tcp_connection_map,
                            response,
                            conn.associated_tcp_connection,
                        )
                        .await;
>>>>>>> 3c6213ab
                    }
                }
                PeerSignal::BroadcastConnected(group_broadcast) => {
                    let mut group_map = self.group_map.lock().await;
                    handle_group_broadcast(
                        group_broadcast,
                        &mut group_map,
                        self.tcp_connection_map.clone(),
                    )
                    .await;
                }
                _ => {}
            },

            NodeResult::GroupEvent(group_event) => {
                let mut group_map = self.group_map.lock().await;
<<<<<<< HEAD
                let mut server_connection_map = self.server_connection_map.lock().await;
                handle_group_broadcast(group_event.event, &mut group_map, &mut server_connection_map,self.tcp_connection_map.clone()).await;
=======
                handle_group_broadcast(
                    group_event.event,
                    &mut group_map,
                    self.tcp_connection_map.clone(),
                )
                .await;
>>>>>>> 3c6213ab
            }

            _ => {}
        }
        // TODO: handle disconnect properly by removing entries from the hashmap
        Ok(())
    }

    async fn on_stop(&mut self) -> Result<(), NetworkError> {
        Ok(())
    }
}

async fn send_response_to_tcp_client(
    hash_map: &Arc<Mutex<HashMap<Uuid, UnboundedSender<InternalServiceResponse>>>>,
    response: InternalServiceResponse,
    uuid: Uuid,
) {
    hash_map
        .lock()
        .await
        .get(&uuid)
        .unwrap()
        .send(response)
        .unwrap()
}

fn create_client_server_remote(
    conn_type: VirtualTargetType,
    remote: NodeRemote,
) -> ClientServerRemote {
    ClientServerRemote::new(conn_type, remote)
}

async fn sink_send_payload(
    payload: &InternalServiceResponse,
    sink: &mut SplitSink<Framed<TcpStream, LengthDelimitedCodec>, Bytes>,
) {
    let payload = serialize_payload(payload);
    match sink.send(payload.into()).await {
        Ok(_) => (),
        Err(_) => info!(target: "citadel", "w task: sink send err"),
    }
}

fn send_to_kernel(
    payload_to_send: &[u8],
    sender: &UnboundedSender<(InternalServiceRequest, Uuid)>,
    conn_id: Uuid,
) -> Result<(), NetworkError> {
    if let Some(payload) = deserialize(payload_to_send) {
        sender.send((payload, conn_id))?;
        Ok(())
    } else {
        error!(target: "citadel", "w task: failed to deserialize payload");
        Ok(())
    }
}

fn handle_connection(
    conn: TcpStream,
    to_kernel: UnboundedSender<(InternalServiceRequest, Uuid)>,
    mut from_kernel: tokio::sync::mpsc::UnboundedReceiver<InternalServiceResponse>,
    conn_id: Uuid,
    tcp_connection_map: Arc<Mutex<HashMap<Uuid, UnboundedSender<InternalServiceResponse>>>>,
    server_connection_map: Arc<Mutex<HashMap<u64, Connection>>>,
) {
    tokio::task::spawn(async move {
        let framed = wrap_tcp_conn(conn);
        let (mut sink, mut stream) = framed.split();

        let write_task = async move {
            let response =
                InternalServiceResponse::ServiceConnectionAccepted(ServiceConnectionAccepted);

            sink_send_payload(&response, &mut sink).await;

            while let Some(kernel_response) = from_kernel.recv().await {
                sink_send_payload(&kernel_response, &mut sink).await;
            }
        };

        let read_task = async move {
            while let Some(message) = stream.next().await {
                match message {
                    Ok(message) => {
                        if let Err(err) = send_to_kernel(&message, &to_kernel, conn_id) {
                            error!(target: "citadel", "Failed to send to kernel: {:?}", err);
                            break;
                        }
                    }
                    Err(_) => {
                        warn!(target: "citadel", "Bad message from client");
                    }
                }
            }
            info!(target: "citadel", "Disconnected");
        };

        tokio::select! {
            res0 = write_task => res0,
            res1 = read_task => res1,
        }

        tcp_connection_map.lock().await.remove(&conn_id);
        let mut server_connection_map = server_connection_map.lock().await;
        // Remove all connections whose associated_tcp_connection is conn_id
        server_connection_map.retain(|_, v| v.associated_tcp_connection != conn_id);
    });
}

async fn handle_group_broadcast(
    group_broadcast: GroupBroadcast,
    group_map: &mut HashMap<MessageGroupKey, GroupConnection>,
    server_connection_map: &mut HashMap<u64, Connection>,
    tcp_connection_map: Arc<Mutex<HashMap<Uuid, UnboundedSender<InternalServiceResponse>>>>,
) {
    let Some((response, cid)) = match group_broadcast {
        GroupBroadcast::Invitation(group_key) => {
            if let Some(group_connection) = group_map.get_mut(&group_key) {
<<<<<<< HEAD
                let cid = group_connection.implicated_cid;
                Some((InternalServiceResponse::GroupInvitation(GroupInvitation {
=======
                let cid = group_connection.channel.cid();
                Some((
                    InternalServiceResponse::GroupInvitation(GroupInvitation {
                        cid,
                        group_key,
                        request_id: None,
                    }),
>>>>>>> 3c6213ab
                    cid,
                ))
            } else {
                None
            }
        }

        GroupBroadcast::RequestJoin(group_key) => {
            if let Some(group_connection) = group_map.get_mut(&group_key) {
                let cid = group_connection.implicated_cid;
<<<<<<< HEAD
                Some((InternalServiceResponse::GroupRequestJoinAccepted(GroupRequestJoinAccepted {
=======
                Some((
                    InternalServiceResponse::GroupJoinRequest(GroupJoinRequest {
                        cid,
                        peer_cid,
                        group_key,
                        request_id: None,
                    }),
>>>>>>> 3c6213ab
                    cid,
                ))
            } else {
                None
            }
        }

        GroupBroadcast::AcceptMembership(group_key) => {
            if let Some(group_connection) = group_map.get_mut(&group_key) {
                let cid = group_connection.implicated_cid;
                Some((
                    InternalServiceResponse::GroupRequestJoinAccepted(GroupRequestJoinAccepted {
                        cid,
                        group_key,
                        request_id: None,
                    }),
                    cid,
                ))
            } else {
                None
            }
        }

        GroupBroadcast::Message(peer_cid, group_key, message) => {
            if let Some(group_connection) = group_map.get_mut(&group_key) {
                let cid = group_connection.implicated_cid;
                Some((
                    InternalServiceResponse::GroupMessageReceived(GroupMessageReceived {
                        cid,
                        peer_cid,
                        message: message.into(),
                        group_key,
                        request_id: None,
                    }),
                    cid,
<<<<<<< HEAD
                    peer_cid,
                    message: Vec::from(message.into_buffer()),
                    group_key,
                    request_id: None,
                }), cid))
            }
            else {
=======
                ))
            } else {
>>>>>>> 3c6213ab
                None
            }
        }

<<<<<<< HEAD
        GroupBroadcast::LeaveRoomResponse(group_key, status, message) => {None},

        GroupBroadcast::EndResponse(group_key, status) => {None},

        GroupBroadcast::Disconnected(group_key) => {None},

        GroupBroadcast::MessageResponse(group_key, status) => {None},

        GroupBroadcast::AddResponse(group_key, member_list) => {None},

        GroupBroadcast::AcceptMembershipResponse(group_key, status) => {None},

        GroupBroadcast::KickResponse(group_key, status) => {None},

        GroupBroadcast::ListResponse(group_list) => {None},

        GroupBroadcast::CreateResponse(group_key) => {None},

        GroupBroadcast::MemberStateChanged(group_key, member_state) => {None},

        GroupBroadcast::GroupNonExists(group_key) => {None},

        GroupBroadcast::SignalResponse(result) => {None},
=======
        GroupBroadcast::LeaveRoomResponse(group_key, status, message) => {}

        GroupBroadcast::EndResponse(group_key, status) => {}

        GroupBroadcast::Disconnected(group_key) => {}

        GroupBroadcast::MessageResponse(group_key, status) => {}

        GroupBroadcast::AddResponse(group_key, member_list) => {}

        GroupBroadcast::AcceptMembershipResponse(group_key, status) => {}

        GroupBroadcast::KickResponse(group_key, status) => {}

        GroupBroadcast::ListResponse(group_list) => {}

        GroupBroadcast::CreateResponse(group_key) => {}

        GroupBroadcast::MemberStateChanged(group_key, member_state) => {}

        GroupBroadcast::GroupNonExists(group_key) => {}

        GroupBroadcast::SignalResponse(result) => {}
>>>>>>> 3c6213ab

        _ => None,
    };
<<<<<<< HEAD
    match Some((response, cid)) {
        Some((internal_service_response, response_cid)) => {
            if let Some(connection) = server_connection_map.get_mut(&response_cid) {
                send_response_to_tcp_client(
                    &tcp_connection_map,
                    internal_service_response,
                    connection.associated_tcp_connection,
                )
                    .await;
            }
        },
        None => {
            //TODO: Handle error properly, currently can't without CID
        },
=======
    if let Some(internal_service_response) = response {
        send_response_to_tcp_client(
            &tcp_connection_map,
            internal_service_response,
            connection.associated_tcp_connection,
        )
        .await;
>>>>>>> 3c6213ab
    }
}

fn spawn_tick_updater(
    object_transfer_handler: ObjectTransferHandler,
    implicated_cid: u64,
    peer_cid: u64,
    server_connection_map: &mut HashMap<u64, Connection>,
    tcp_connection_map: Arc<Mutex<HashMap<Uuid, UnboundedSender<InternalServiceResponse>>>>,
) {
    let mut handle_inner = object_transfer_handler.inner;
    if let Some(connection) = server_connection_map.get_mut(&implicated_cid) {
        let uuid = connection.associated_tcp_connection;
        let sender_status_updater = async move {
            while let Some(status) = handle_inner.next().await {
                let status_message = status.clone();
                match tcp_connection_map.lock().await.get(&uuid) {
                    Some(entry) => {
                        let message = InternalServiceResponse::FileTransferTick(FileTransferTick {
                            cid: implicated_cid,
                            peer_cid,
                            status: status_message,
                        });
                        match entry.send(message.clone()) {
                            Ok(res) => res,
                            Err(_) => {
                                info!(target: "citadel", "File Transfer Status Tick Not Sent")
                            }
                        }

                        if matches!(
                            status,
                            ObjectTransferStatus::TransferComplete { .. }
                                | ObjectTransferStatus::ReceptionComplete
                        ) {
                            break;
                        }
                    }
                    None => {
                        info!(target:"citadel","Connection not found during File Transfer Status Tick")
                    }
                }
            }
        };
        tokio::task::spawn(sender_status_updater);
    } else {
        info!(target: "citadel", "Server Connection Not Found")
    }
}<|MERGE_RESOLUTION|>--- conflicted
+++ resolved
@@ -221,10 +221,6 @@
                     server_connection_map,
                     &mut remote,
                     tcp_connection_map,
-<<<<<<< HEAD
-                    &self.group_map
-=======
->>>>>>> 3c6213ab
                 )
                 .await;
             }
@@ -369,17 +365,12 @@
                 }
             }
             NodeResult::GroupChannelCreated(group_channel_created) => {
-<<<<<<< HEAD
-                let group_channel = group_channel_created.channel;
-                let group_key = group_channel.key();
-                let implicated_cid = group_channel.cid();
+                let channel = group_channel_created.channel;
+                let cid = channel.cid();
+                let key = channel.key();
                 let mut server_connection_map = self.server_connection_map.lock().await;
                 if let Some(connection) = server_connection_map.get_mut(&implicated_cid) {
-                    self.group_map.lock().await.insert(group_key, GroupConnection{
-                        channel: group_channel,
-                        implicated_cid,
-                        associated_tcp_connection: connection.associated_tcp_connection,
-                    } );
+                    connection.add_group_channel(key, GroupConnection { channel });
                     send_response_to_tcp_client(
                         &self.tcp_connection_map,
                         InternalServiceResponse::GroupChannelCreateSuccess(GroupChannelCreateSuccess {
@@ -390,42 +381,6 @@
                         connection.associated_tcp_connection,
                     )
                     .await;
-                }
-            }
-            NodeResult::PeerEvent(event) => {
-                match event.event {
-                    PeerSignal::Disconnect(
-                        PeerConnectionType::LocalGroupPeer {
-                            implicated_cid,
-                            peer_cid,
-                        },
-                        _,
-                    ) => {
-                        if let Some(conn) = self.clear_peer_connection(implicated_cid, peer_cid).await {
-                            let response = InternalServiceResponse::Disconnected(Disconnected {
-                                cid: implicated_cid,
-                                peer_cid: Some(peer_cid),
-                                request_id: None,
-                            });
-                            send_response_to_tcp_client(
-                                &self.tcp_connection_map,
-                                response,
-                                conn.associated_tcp_connection,
-                            )
-                                .await;
-                        }
-                    }
-                    PeerSignal::BroadcastConnected(group_broadcast) => {
-                        let mut group_map = self.group_map.lock().await;
-                        let mut server_connection_map = self.server_connection_map.lock().await;
-                        handle_group_broadcast(group_broadcast, &mut group_map, &mut server_connection_map, self.tcp_connection_map.clone()).await;
-=======
-                let channel = group_channel_created.channel;
-                let cid = channel.cid();
-                let key = channel.key();
-                let mut server_connection_map = self.server_connection_map.lock().await;
-                if let Some(connection) = server_connection_map.get_mut(&cid) {
-                    connection.add_group_channel(key, GroupConnection { channel });
                 }
             }
             NodeResult::PeerEvent(event) => match event.event {
@@ -448,7 +403,6 @@
                             conn.associated_tcp_connection,
                         )
                         .await;
->>>>>>> 3c6213ab
                     }
                 }
                 PeerSignal::BroadcastConnected(group_broadcast) => {
@@ -465,17 +419,8 @@
 
             NodeResult::GroupEvent(group_event) => {
                 let mut group_map = self.group_map.lock().await;
-<<<<<<< HEAD
                 let mut server_connection_map = self.server_connection_map.lock().await;
                 handle_group_broadcast(group_event.event, &mut group_map, &mut server_connection_map,self.tcp_connection_map.clone()).await;
-=======
-                handle_group_broadcast(
-                    group_event.event,
-                    &mut group_map,
-                    self.tcp_connection_map.clone(),
-                )
-                .await;
->>>>>>> 3c6213ab
             }
 
             _ => {}
@@ -596,10 +541,6 @@
     let Some((response, cid)) = match group_broadcast {
         GroupBroadcast::Invitation(group_key) => {
             if let Some(group_connection) = group_map.get_mut(&group_key) {
-<<<<<<< HEAD
-                let cid = group_connection.implicated_cid;
-                Some((InternalServiceResponse::GroupInvitation(GroupInvitation {
-=======
                 let cid = group_connection.channel.cid();
                 Some((
                     InternalServiceResponse::GroupInvitation(GroupInvitation {
@@ -607,7 +548,6 @@
                         group_key,
                         request_id: None,
                     }),
->>>>>>> 3c6213ab
                     cid,
                 ))
             } else {
@@ -618,9 +558,6 @@
         GroupBroadcast::RequestJoin(group_key) => {
             if let Some(group_connection) = group_map.get_mut(&group_key) {
                 let cid = group_connection.implicated_cid;
-<<<<<<< HEAD
-                Some((InternalServiceResponse::GroupRequestJoinAccepted(GroupRequestJoinAccepted {
-=======
                 Some((
                     InternalServiceResponse::GroupJoinRequest(GroupJoinRequest {
                         cid,
@@ -628,7 +565,6 @@
                         group_key,
                         request_id: None,
                     }),
->>>>>>> 3c6213ab
                     cid,
                 ))
             } else {
@@ -664,23 +600,12 @@
                         request_id: None,
                     }),
                     cid,
-<<<<<<< HEAD
-                    peer_cid,
-                    message: Vec::from(message.into_buffer()),
-                    group_key,
-                    request_id: None,
-                }), cid))
-            }
-            else {
-=======
                 ))
             } else {
->>>>>>> 3c6213ab
                 None
             }
         }
 
-<<<<<<< HEAD
         GroupBroadcast::LeaveRoomResponse(group_key, status, message) => {None},
 
         GroupBroadcast::EndResponse(group_key, status) => {None},
@@ -704,35 +629,9 @@
         GroupBroadcast::GroupNonExists(group_key) => {None},
 
         GroupBroadcast::SignalResponse(result) => {None},
-=======
-        GroupBroadcast::LeaveRoomResponse(group_key, status, message) => {}
-
-        GroupBroadcast::EndResponse(group_key, status) => {}
-
-        GroupBroadcast::Disconnected(group_key) => {}
-
-        GroupBroadcast::MessageResponse(group_key, status) => {}
-
-        GroupBroadcast::AddResponse(group_key, member_list) => {}
-
-        GroupBroadcast::AcceptMembershipResponse(group_key, status) => {}
-
-        GroupBroadcast::KickResponse(group_key, status) => {}
-
-        GroupBroadcast::ListResponse(group_list) => {}
-
-        GroupBroadcast::CreateResponse(group_key) => {}
-
-        GroupBroadcast::MemberStateChanged(group_key, member_state) => {}
-
-        GroupBroadcast::GroupNonExists(group_key) => {}
-
-        GroupBroadcast::SignalResponse(result) => {}
->>>>>>> 3c6213ab
 
         _ => None,
     };
-<<<<<<< HEAD
     match Some((response, cid)) {
         Some((internal_service_response, response_cid)) => {
             if let Some(connection) = server_connection_map.get_mut(&response_cid) {
@@ -747,15 +646,6 @@
         None => {
             //TODO: Handle error properly, currently can't without CID
         },
-=======
-    if let Some(internal_service_response) = response {
-        send_response_to_tcp_client(
-            &tcp_connection_map,
-            internal_service_response,
-            connection.associated_tcp_connection,
-        )
-        .await;
->>>>>>> 3c6213ab
     }
 }
 
