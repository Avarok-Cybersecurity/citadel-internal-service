use async_recursion::async_recursion;
use bytes::Bytes;
use citadel_logging::{error, info};
use citadel_sdk::prefabs::ClientServerRemote;
use citadel_sdk::prelude::*;
use citadel_workspace_types::{InternalServicePayload, InternalServiceResponse};
use futures::stream::{SplitSink, StreamExt};
use futures::SinkExt;
use std::collections::HashMap;
use std::net::SocketAddr;
use std::sync::Arc;
use tokio::net::TcpStream;
use tokio::sync::mpsc::UnboundedSender;
use tokio_util::codec::{Framed, LengthDelimitedCodec};
use uuid::Uuid;

pub struct CitadelWorkspaceService {
    pub remote: Option<NodeRemote>,
    pub bind_address: SocketAddr,
}

#[allow(dead_code)]
struct Connection {
    sink_to_server: PeerChannelSendHalf,
    client_server_remote: ClientServerRemote,
    peers: HashMap<u64, PeerConnection>,
}

#[allow(dead_code)]
struct PeerConnection {
    sink: PeerChannelSendHalf,
    remote: SymmetricIdentifierHandle,
}

impl Connection {
    fn new(sink: PeerChannelSendHalf, client_server_remote: ClientServerRemote) -> Self {
        Connection {
            peers: HashMap::new(),
            sink_to_server: sink,
            client_server_remote,
        }
    }

    fn add_peer_connection(
        &mut self,
        peer_cid: u64,
        sink: PeerChannelSendHalf,
        remote: SymmetricIdentifierHandle,
    ) {
        self.peers.insert(peer_cid, PeerConnection { sink, remote });
    }

    fn clear_peer_connection(&mut self, peer_cid: u64) {
        self.peers.remove(&peer_cid);
    }
}

#[async_trait]
impl NetKernel for CitadelWorkspaceService {
    fn load_remote(&mut self, node_remote: NodeRemote) -> Result<(), NetworkError> {
        self.remote = Some(node_remote);
        Ok(())
    }

    async fn on_start(&self) -> Result<(), NetworkError> {
        let mut remote = self.remote.clone().unwrap();
        let listener = tokio::net::TcpListener::bind(self.bind_address).await?;

        let (tx, mut rx) = tokio::sync::mpsc::unbounded_channel::<InternalServicePayload>();

        let tcp_connection_map: &Arc<
            tokio::sync::Mutex<HashMap<Uuid, UnboundedSender<InternalServiceResponse>>>,
        > = &Arc::new(tokio::sync::Mutex::new(HashMap::new()));
        let listener_task = async move {
            while let Ok((conn, _addr)) = listener.accept().await {
                let (tx1, rx1) = tokio::sync::mpsc::unbounded_channel::<InternalServiceResponse>();
                let id = Uuid::new_v4();
                tcp_connection_map.lock().await.insert(id, tx1);
                handle_connection(conn, tx.clone(), rx1, id);
            }
            Ok(())
        };

        let mut server_connection_map: HashMap<u64, Connection> = HashMap::new();

        let inbound_command_task = async move {
            while let Some(command) = rx.recv().await {
                payload_handler(
                    command,
                    &mut server_connection_map,
                    &mut remote,
                    tcp_connection_map,
                )
                .await;
            }
            Ok(())
        };

        tokio::select! {
            res0 = listener_task => res0,
            res1 = inbound_command_task => res1,
        }
    }

    async fn on_node_event_received(&self, _message: NodeResult) -> Result<(), NetworkError> {
        // TODO: handle disconnect properly by removing entries from the hashmap
        Ok(())
    }

    async fn on_stop(&mut self) -> Result<(), NetworkError> {
        Ok(())
    }
}

async fn send_response_to_tcp_client(
    hash_map: &Arc<tokio::sync::Mutex<HashMap<Uuid, UnboundedSender<InternalServiceResponse>>>>,
    response: InternalServiceResponse,
    uuid: Uuid,
) {
    hash_map
        .lock()
        .await
        .get(&uuid)
        .unwrap()
        .send(response)
        .unwrap()
}

#[async_recursion]
async fn payload_handler(
    command: InternalServicePayload,
    server_connection_map: &mut HashMap<u64, Connection>,
    remote: &mut NodeRemote,
    tcp_connection_map: &Arc<
        tokio::sync::Mutex<HashMap<Uuid, UnboundedSender<InternalServiceResponse>>>,
    >,
) {
    match command {
        InternalServicePayload::Connect {
            uuid,
            username,
            password,
            connect_mode,
            udp_mode,
            keep_alive_timeout,
            session_security_settings,
        } => {
            match remote
                .connect(
                    AuthenticationRequest::credentialed(username, password),
                    connect_mode,
                    udp_mode,
                    keep_alive_timeout,
                    session_security_settings,
                )
                .await
            {
                Ok(conn_success) => {
                    let cid = conn_success.cid;

                    let (sink, mut stream) = conn_success.channel.split();
                    let client_server_remote =
                        create_client_server_remote(stream.vconn_type, remote.clone());
                    let connection_struct = Connection::new(sink, client_server_remote);
                    server_connection_map.insert(cid, connection_struct);

                    let hm_for_conn = tcp_connection_map.clone();

                    let response = InternalServiceResponse::ConnectSuccess { cid };

                    send_response_to_tcp_client(tcp_connection_map, response, uuid).await;

                    let connection_read_stream = async move {
                        while let Some(message) = stream.next().await {
                            let message = InternalServiceResponse::MessageReceived {
                                message: message.into_buffer(),
                                cid,
                                peer_cid: 0,
                            };
                            match hm_for_conn.lock().await.get(&uuid) {
                                Some(entry) => match entry.send(message) {
                                    Ok(res) => res,
                                    Err(_) => info!(target: "citadel", "tx not sent"),
                                },
                                None => {
                                    info!(target:"citadel","Hash map connection not found")
                                }
                            }
                        }
                    };
                    tokio::spawn(connection_read_stream);
                }

                Err(err) => {
                    let response = InternalServiceResponse::ConnectionFailure {
                        message: err.into_string(),
                    };
                    send_response_to_tcp_client(tcp_connection_map, response, uuid).await;
                }
            };
        }
        InternalServicePayload::Register {
            uuid,
            server_addr,
            full_name,
            username,
            proposed_password,
<<<<<<< HEAD
            connect_after_register,
=======
            default_security_settings,
>>>>>>> ef3b104f
        } => {
            info!(target: "citadel", "About to connect to server {server_addr:?} for user {username}");
            match remote
<<<<<<< HEAD
                .register_with_defaults(
                    server_addr,
                    full_name,
                    username.clone(),
                    proposed_password.clone(),
=======
                .register(
                    server_addr,
                    full_name,
                    username,
                    proposed_password,
                    default_security_settings,
>>>>>>> ef3b104f
                )
                .await
            {
                Ok(_res) => {
                    match connect_after_register {
                        false => {
                            // TODO: add trace ID to ensure uniqueness of request
                            let response = InternalServiceResponse::RegisterSuccess { id: uuid };
                            send_response_to_tcp_client(tcp_connection_map, response, uuid).await
                        }
                        true => {
                            let connect_command = InternalServicePayload::Connect {
                                uuid,
                                username,
                                password: proposed_password.clone(),
                            };

                            payload_handler(
                                connect_command,
                                server_connection_map,
                                remote,
                                tcp_connection_map,
                            )
                            .await
                        }
                    }
                }
                Err(err) => {
                    let response = InternalServiceResponse::RegisterFailure {
                        message: err.into_string(),
                    };
                    send_response_to_tcp_client(tcp_connection_map, response, uuid).await
                }
            };
        }
        InternalServicePayload::Message {
            uuid,
            message,
            cid,
            user_cid: _,
            security_level,
        } => {
            match server_connection_map.get_mut(&cid) {
                Some(conn) => {
                    conn.sink_to_server.set_security_level(security_level);

                    let response = InternalServiceResponse::MessageSent { cid };
                    conn.sink_to_server
                        .send_message(message.into())
                        .await
                        .unwrap();
                    send_response_to_tcp_client(tcp_connection_map, response, uuid).await;
                    info!(target: "citadel", "Into the message handler command send")
                }
                None => {
                    info!(target: "citadel","connection not found");
                    send_response_to_tcp_client(
                        tcp_connection_map,
                        InternalServiceResponse::MessageSendError {
                            cid,
                            message: format!("Connection for {cid} not found"),
                        },
                        uuid,
                    )
                    .await;
                }
            };
        }

        InternalServicePayload::Disconnect { cid, uuid } => {
            let request = NodeRequest::DisconnectFromHypernode(DisconnectFromHypernode {
                implicated_cid: cid,
                v_conn_type: VirtualTargetType::LocalGroupServer {
                    implicated_cid: cid,
                },
            });
            server_connection_map.remove(&cid);
            match remote.send(request).await {
                Ok(res) => {
                    let disconnect_success = InternalServiceResponse::DisconnectSuccess { cid };
                    send_response_to_tcp_client(tcp_connection_map, disconnect_success, uuid).await;
                    info!(target: "citadel", "Disconnected {res:?}")
                }
                Err(err) => {
                    let error_message = format!("Failed to disconnect {err:?}");
                    info!(target: "citadel", "{error_message}");
                    let disconnect_failure = InternalServiceResponse::DisconnectFailure {
                        cid,
                        message: error_message,
                    };
                    send_response_to_tcp_client(tcp_connection_map, disconnect_failure, uuid).await;
                }
            };
        }

        InternalServicePayload::SendFile {
            uuid,
            source,
            cid,
            chunk_size,
            transfer_type,
        } => {
            let client_to_server_remote = ClientServerRemote::new(
                VirtualTargetType::LocalGroupServer {
                    implicated_cid: cid,
                },
                remote.clone(),
            );
            match client_to_server_remote
                .send_file_with_custom_opts(source, chunk_size, transfer_type)
                .await
            {
                Ok(_) => {
                    send_response_to_tcp_client(
                        tcp_connection_map,
                        InternalServiceResponse::SendFileSuccess { cid },
                        uuid,
                    )
                    .await;
                }

                Err(err) => {
                    send_response_to_tcp_client(
                        tcp_connection_map,
                        InternalServiceResponse::SendFileFailure {
                            cid,
                            message: err.into_string(),
                        },
                        uuid,
                    )
                    .await;
                }
            }
        }

        InternalServicePayload::DownloadFile {
            virtual_path: _,
            transfer_security_level: _,
            delete_on_pull: _,
            cid: _,
            uuid: _,
        } => {
            // let mut client_to_server_remote = ClientServerRemote::new(VirtualTargetType::LocalGroupServer { implicated_cid: cid }, remote.clone());
            // match client_to_server_remote.(virtual_path, transfer_security_level, delete_on_pull).await {
            //     Ok(_) => {

            //     },
            //     Err(err) => {

            //     }
            // }
        }

        InternalServicePayload::StartGroup {
            initial_users_to_invite,
            cid,
            uuid: _uuid,
        } => {
            let client_to_server_remote = ClientServerRemote::new(
                VirtualTargetType::LocalGroupServer {
                    implicated_cid: cid,
                },
                remote.clone(),
            );
            match client_to_server_remote
                .create_group(initial_users_to_invite)
                .await
            {
                Ok(_group_channel) => {}

                Err(_err) => {}
            }
        }

        InternalServicePayload::PeerRegister {
            uuid,
            cid,
            peer_id: peer_username,
        } => {
            let client_to_server_remote = ClientServerRemote::new(
                VirtualTargetType::LocalGroupServer {
                    implicated_cid: cid,
                },
                remote.clone(),
            );
            match client_to_server_remote
                .propose_target(cid, peer_username.clone())
                .await
            {
                Ok(symmetric_identifier_handle_ref) => {
                    match symmetric_identifier_handle_ref.register_to_peer().await {
                        Ok(_peer_register_success) => {
                            if let Ok(target_information) = symmetric_identifier_handle_ref
                                .account_manager()
                                .find_target_information(cid, peer_username.clone())
                                .await
                            {
                                let (peer_cid, mutual_peer) = target_information.unwrap();
                                send_response_to_tcp_client(
                                    tcp_connection_map,
                                    InternalServiceResponse::PeerRegisterSuccess {
                                        cid,
                                        peer_cid,
                                        username: mutual_peer.username.unwrap(),
                                    },
                                    uuid,
                                )
                                .await;
                            }
                        }

                        Err(err) => {
                            send_response_to_tcp_client(
                                tcp_connection_map,
                                InternalServiceResponse::PeerRegisterFailure {
                                    cid,
                                    message: err.into_string(),
                                },
                                uuid,
                            )
                            .await;
                        }
                    }
                }

                Err(err) => {
                    send_response_to_tcp_client(
                        tcp_connection_map,
                        InternalServiceResponse::PeerRegisterFailure {
                            cid,
                            message: err.into_string(),
                        },
                        uuid,
                    )
                    .await;
                }
            }
        }

        InternalServicePayload::PeerConnect {
            uuid,
            cid,
            username,
            peer_cid,
            peer_username,
            udp_mode,
            session_security_settings,
        } => {
            // TODO: check to see if peer is already in the hashmap
            let client_to_server_remote = ClientServerRemote::new(
                VirtualTargetType::LocalGroupPeer {
                    implicated_cid: cid,
                    peer_cid,
                },
                remote.clone(),
            );
            match client_to_server_remote
                .find_target(username, peer_username)
                .await
            {
                // username or cid?
                Ok(symmetric_identifier_handle_ref) => {
                    match symmetric_identifier_handle_ref
                        .connect_to_peer_custom(session_security_settings, udp_mode)
                        .await
                    {
                        Ok(peer_connect_success) => {
                            let connection_cid = peer_connect_success.channel.get_peer_cid();
                            let (sink, mut stream) = peer_connect_success.channel.split();
                            server_connection_map
                                .get_mut(&cid)
                                .unwrap()
                                .add_peer_connection(
                                    peer_cid,
                                    sink,
                                    symmetric_identifier_handle_ref.into_owned(),
                                );

                            let hm_for_conn = tcp_connection_map.clone();

                            send_response_to_tcp_client(
                                tcp_connection_map,
                                InternalServiceResponse::PeerConnectSuccess { cid },
                                uuid,
                            )
                            .await;
                            let connection_read_stream = async move {
                                while let Some(message) = stream.next().await {
                                    let message = InternalServiceResponse::MessageReceived {
                                        message: message.into_buffer(),
                                        cid: connection_cid,
                                        peer_cid,
                                    };
                                    match hm_for_conn.lock().await.get(&uuid) {
                                        Some(entry) => match entry.send(message) {
                                            Ok(res) => res,
                                            Err(_) => error!(target: "citadel", "tx not sent"),
                                        },
                                        None => {
                                            info!(target:"citadel","Hash map connection not found")
                                        }
                                    }
                                }
                            };
                            tokio::spawn(connection_read_stream);
                        }

                        Err(err) => {
                            send_response_to_tcp_client(
                                tcp_connection_map,
                                InternalServiceResponse::PeerConnectFailure {
                                    cid,
                                    message: err.into_string(),
                                },
                                uuid,
                            )
                            .await;
                        }
                    }
                }

                Err(err) => {
                    send_response_to_tcp_client(
                        tcp_connection_map,
                        InternalServiceResponse::PeerConnectFailure {
                            cid,
                            message: err.into_string(),
                        },
                        uuid,
                    )
                    .await;
                }
            }
        }
        InternalServicePayload::PeerDisconnect {
            uuid,
            cid,
            peer_cid,
        } => {
            let request = NodeRequest::PeerCommand(PeerCommand {
                implicated_cid: cid,
                command: PeerSignal::Disconnect(
                    PeerConnectionType::LocalGroupPeer {
                        implicated_cid: cid,
                        peer_cid,
                    },
                    None,
                ),
            });

            match server_connection_map.get_mut(&cid) {
                None => {
                    send_response_to_tcp_client(
                        tcp_connection_map,
                        InternalServiceResponse::PeerDisconnectFailure {
                            cid,
                            message: "Server connection not found".to_string(),
                        },
                        uuid,
                    )
                    .await;
                }
                Some(conn) => match conn.peers.get_mut(&cid) {
                    None => {}
                    Some(target_peer) => match target_peer.remote.send(request).await {
                        Ok(ticket) => {
                            conn.clear_peer_connection(peer_cid);
                            let peer_disconnect_success =
                                InternalServiceResponse::PeerDisconnectSuccess { cid, ticket: 0 };
                            send_response_to_tcp_client(
                                tcp_connection_map,
                                peer_disconnect_success,
                                uuid,
                            )
                            .await;
                            info!(target: "citadel", "Disconnected Peer{ticket:?}")
                        }
                        Err(network_error) => {
                            let error_message = format!("Failed to disconnect {network_error:?}");
                            info!(target: "citadel", "{error_message}");
                            let peer_disconnect_failure =
                                InternalServiceResponse::PeerDisconnectFailure {
                                    cid,
                                    message: error_message,
                                };
                            send_response_to_tcp_client(
                                tcp_connection_map,
                                peer_disconnect_failure,
                                uuid,
                            )
                            .await;
                        }
                    },
                },
            }
        }
    }
}

fn create_client_server_remote(
    conn_type: VirtualTargetType,
    remote: NodeRemote,
) -> ClientServerRemote {
    ClientServerRemote::new(conn_type, remote)
}

pub fn wrap_tcp_conn(conn: TcpStream) -> Framed<TcpStream, LengthDelimitedCodec> {
    LengthDelimitedCodec::builder()
        .length_field_offset(0) // default value
        .max_frame_length(1024 * 1024 * 64) // 64 MB
        .length_field_type::<u32>()
        .length_adjustment(0) // default value
        .new_framed(conn)
}

fn serialize_payload(payload: &InternalServiceResponse) -> Vec<u8> {
    bincode2::serialize(&payload).unwrap()
}

async fn sink_send_payload(
    payload: &InternalServiceResponse,
    sink: &mut SplitSink<Framed<TcpStream, LengthDelimitedCodec>, Bytes>,
) {
    let payload = serialize_payload(payload);
    match sink.send(payload.into()).await {
        Ok(_) => (),
        Err(_) => info!(target: "citadel", "w task: sink send err"),
    }
}

fn deserialize(message: &[u8]) -> InternalServicePayload {
    bincode2::deserialize(message).unwrap()
}

fn send_to_kernel(payload_to_send: &[u8], sender: &UnboundedSender<InternalServicePayload>) {
    let payload = deserialize(payload_to_send);
    sender.send(payload).unwrap();
}

fn handle_connection(
    conn: TcpStream,
    to_kernel: UnboundedSender<InternalServicePayload>,
    mut from_kernel: tokio::sync::mpsc::UnboundedReceiver<InternalServiceResponse>,
    conn_id: Uuid,
) {
    tokio::task::spawn(async move {
        let framed = wrap_tcp_conn(conn);
        let (mut sink, mut stream) = framed.split();

        let write_task = async move {
            let response = InternalServiceResponse::ServiceConnectionAccepted { id: conn_id };

            sink_send_payload(&response, &mut sink).await;

            while let Some(kernel_response) = from_kernel.recv().await {
                sink_send_payload(&kernel_response, &mut sink).await;
            }
        };

        let read_task = async move {
            while let Some(message) = stream.next().await {
                send_to_kernel(&message.unwrap(), &to_kernel);
            }
            info!(target: "citadel", "Disconnected");
        };

        tokio::select! {
            res0 = write_task => res0,
            res1 = read_task => res1,
        }
    });
}

#[cfg(test)]
mod tests {
    use super::*;
    use bytes::Bytes;
    use core::panic;
    use futures::stream::SplitSink;
    use std::error::Error;
    use std::time::Duration;
    use tokio::net::TcpStream;
    use tokio::sync::mpsc::UnboundedReceiver;

    async fn send(
        sink: &mut SplitSink<Framed<TcpStream, LengthDelimitedCodec>, Bytes>,
        command: InternalServicePayload,
    ) -> Result<(), Box<dyn Error>> {
        let command = bincode2::serialize(&command)?;
        sink.send(command.into()).await?;
        Ok(())
    }

    #[tokio::test]
    async fn test_citadel_workspace_service_register_connect() -> Result<(), Box<dyn Error>> {
        citadel_logging::setup_log();
        info!(target: "citadel", "above server spawn");
        let bind_address_internal_service: SocketAddr = "127.0.0.1:55556".parse().unwrap();

        // TCP client (GUI, CLI) -> internal service -> empty kernel server(s)
        let (server, server_bind_address) = citadel_sdk::test_common::server_info();

        tokio::task::spawn(server);
        info!(target: "citadel", "sub server spawn");
        let internal_service_kernel = CitadelWorkspaceService {
            remote: None,
            bind_address: bind_address_internal_service,
        };
        let internal_service = NodeBuilder::default()
            .with_node_type(NodeType::Peer)
            .with_backend(BackendType::InMemory)
            .build(internal_service_kernel)?;

        tokio::task::spawn(internal_service);

        // give time for both the server and internal service to run

        tokio::time::sleep(Duration::from_millis(2000)).await;

        info!(target: "citadel", "about to connect to internal service");

        let (to_service, mut from_service, uuid, cid) = register_and_connect_to_server(
            bind_address_internal_service,
            server_bind_address,
            "John Doe",
            "john.doe",
            "secret",
        )
        .await
        .unwrap();
        let disconnect_command = InternalServicePayload::Disconnect { uuid, cid };
        to_service.send(disconnect_command).unwrap();
        let disconnect_response = from_service.recv().await.unwrap();

        assert!(matches!(
            disconnect_response,
            InternalServiceResponse::DisconnectSuccess { .. }
        ));

        Ok(())
    }

    async fn register_and_connect_to_server<
        T: Into<String>,
        R: Into<String>,
        S: Into<SecBuffer>,
    >(
        internal_service_addr: SocketAddr,
        server_addr: SocketAddr,
        full_name: T,
        username: R,
        password: S,
    ) -> Result<
        (
            UnboundedSender<InternalServicePayload>,
            UnboundedReceiver<InternalServiceResponse>,
            Uuid,
            u64,
        ),
        Box<dyn Error>,
    > {
        let conn = TcpStream::connect(internal_service_addr).await?;
        info!(target: "citadel", "connected to the TCP stream");
        let framed = wrap_tcp_conn(conn);
        info!(target: "citadel", "wrapped tcp connection");

        let (mut sink, mut stream) = framed.split();

        let first_packet = stream.next().await.unwrap()?;
        info!(target: "citadel", "First packet");
        let greeter_packet: InternalServiceResponse = bincode2::deserialize(&*first_packet)?;

        info!(target: "citadel", "Greeter packet {greeter_packet:?}");

        let username = username.into();
        let full_name = full_name.into();
        let password = password.into();

        if let InternalServiceResponse::ServiceConnectionAccepted { id } = greeter_packet {
            let register_command = InternalServicePayload::Register {
                uuid: id,
<<<<<<< HEAD
                server_addr: server_bind_address,
                full_name: String::from("John"),
                username: String::from("john_doe"),
                proposed_password: String::from("test12345").into_bytes().into(),
                connect_after_register: false,
=======
                server_addr,
                full_name,
                username: username.clone(),
                proposed_password: password.clone(),
                default_security_settings: Default::default(),
>>>>>>> ef3b104f
            };
            send(&mut sink, register_command).await?;

            let second_packet = stream.next().await.unwrap()?;
            let response_packet: InternalServiceResponse = bincode2::deserialize(&*second_packet)?;
            if let InternalServiceResponse::RegisterSuccess { id } = response_packet {
                // now, connect to the server
                let command = InternalServicePayload::Connect {
                    username,
                    password,
                    connect_mode: Default::default(),
                    udp_mode: Default::default(),
                    keep_alive_timeout: None,
                    uuid: id,
                    session_security_settings: Default::default(),
                };

                send(&mut sink, command).await?;

                let next_packet = stream.next().await.unwrap()?;
                let response_packet: InternalServiceResponse =
                    bincode2::deserialize(&*next_packet)?;
                if let InternalServiceResponse::ConnectSuccess { cid } = response_packet {
                    let (to_service, from_service) = tokio::sync::mpsc::unbounded_channel();
                    let service_to_test = async move {
                        // take messages from the service and send them to from_service
                        while let Some(msg) = stream.next().await {
                            let msg = msg.unwrap();
                            let msg_deserialized: InternalServiceResponse =
                                bincode2::deserialize(&*msg).unwrap();
                            info!(target = "citadel", "Service to test {:?}", msg_deserialized);
                            to_service.send(msg_deserialized).unwrap();
                        }
                    };

                    let (to_service_sender, mut from_test) = tokio::sync::mpsc::unbounded_channel();
                    let test_to_service = async move {
                        while let Some(msg) = from_test.recv().await {
                            info!(target = "citadel", "Test to service {:?}", msg);
                            send(&mut sink, msg).await.unwrap();
                        }
                    };

                    // TODO: SELECT
                    tokio::task::spawn(service_to_test);
                    tokio::task::spawn(test_to_service);

                    return Ok((to_service_sender, from_service, id, cid));
                } else {
                    Err(generic_error("Connection to server was not a success"))
                }
            } else {
                Err(generic_error("Registration to server was not a success"))
            }
        } else {
            Err(generic_error("Wrong packet type"))
        }
    }

    fn generic_error<T: ToString>(msg: T) -> Box<dyn Error> {
        Box::new(std::io::Error::new(
            std::io::ErrorKind::Other,
            msg.to_string(),
        ))
    }

    // test
    #[tokio::test]
    async fn message_test() -> Result<(), Box<dyn Error>> {
        // TODO: refactor using the new register_then_connect_to_server function
        citadel_logging::setup_log();
        info!(target: "citadel", "above server spawn");
        let bind_address_internal_service: SocketAddr = "127.0.0.1:55518".parse().unwrap();

        // TCP client (GUI, CLI) -> internal service -> empty kernel server(s)
        let (server, server_bind_address) = citadel_sdk::test_common::server_info_reactive(
            |conn, _remote| async move {
                let (sink, mut stream) = conn.channel.split();

                while let Some(_message) = stream.next().await {
                    let send_message = "pong".into();
                    sink.send_message(send_message).await.unwrap();
                    info!("MessageSent");
                    ()
                }
                Ok(())
            },
            |_| (),
        );

        tokio::task::spawn(server);
        info!(target: "citadel", "sub server spawn");
        let internal_service_kernel = CitadelWorkspaceService {
            remote: None,
            bind_address: bind_address_internal_service,
        };
        let internal_service = NodeBuilder::default()
            .with_node_type(NodeType::Peer)
            .with_backend(BackendType::InMemory)
            .build(internal_service_kernel)?;

        tokio::task::spawn(internal_service);

        // give time for both the server and internal service to run

        tokio::time::sleep(Duration::from_millis(2000)).await;

        info!(target: "citadel", "about to connect to internal service");

        // begin mocking the GUI/CLI access
        let conn = TcpStream::connect(bind_address_internal_service).await?;
        info!(target: "citadel", "connected to the TCP stream");
        let framed = wrap_tcp_conn(conn);
        info!(target: "citadel", "wrapped tcp connection");

        let (mut sink, mut stream) = framed.split();

        let first_packet = stream.next().await.unwrap()?;
        info!(target: "citadel", "First packet");
        let greeter_packet: InternalServiceResponse = bincode2::deserialize(&*first_packet)?;

        info!(target: "citadel", "Greeter packet {greeter_packet:?}");

        if let InternalServiceResponse::ServiceConnectionAccepted { id } = greeter_packet {
            let register_command = InternalServicePayload::Register {
                uuid: id,
                server_addr: server_bind_address,
                full_name: String::from("John"),
                username: String::from("john_doe"),
                proposed_password: String::from("test12345").into_bytes().into(),
<<<<<<< HEAD
                connect_after_register: false,
=======
                default_security_settings: Default::default(),
>>>>>>> ef3b104f
            };
            send(&mut sink, register_command).await?;

            let second_packet = stream.next().await.unwrap()?;
            let response_packet: InternalServiceResponse = bincode2::deserialize(&*second_packet)?;
            if let InternalServiceResponse::RegisterSuccess { id } = response_packet {
                // now, connect to the server
                let command = InternalServicePayload::Connect {
                    // server_addr: server_bind_address,
                    username: String::from("john_doe"),
                    password: String::from("test12345").into_bytes().into(),
                    connect_mode: Default::default(),
                    udp_mode: Default::default(),
                    keep_alive_timeout: None,
                    uuid: id,
                    session_security_settings: Default::default(),
                };

                send(&mut sink, command).await?;

                let next_packet = stream.next().await.unwrap()?;
                let response_packet: InternalServiceResponse =
                    bincode2::deserialize(&*next_packet)?;
                if let InternalServiceResponse::ConnectSuccess { cid } = response_packet {
                    let serialized_message = bincode2::serialize("hi").unwrap();
                    let message_command = InternalServicePayload::Message {
                        uuid: id,
                        message: serialized_message,
                        cid,
                        user_cid: cid,
                        security_level: SecurityLevel::Standard,
                    };

                    send(&mut sink, message_command).await?;

                    info!(target:"citadel", "Message sent to sink from client");

                    let next_packet = stream.next().await.unwrap()?;
                    let response_message_packet: InternalServiceResponse =
                        bincode2::deserialize(&*next_packet)?;
                    info!(target: "citadel","{response_message_packet:?}");

                    if let InternalServiceResponse::MessageSent { cid } = response_message_packet {
                        info!(target:"citadel", "Message {cid}");
                        let next_packet = stream.next().await.unwrap()?;
                        let response_message_packet: InternalServiceResponse =
                            bincode2::deserialize(&*next_packet)?;
                        if let InternalServiceResponse::MessageReceived {
                            message,
                            cid,
                            peer_cid: _,
                        } = response_message_packet
                        {
                            println!("{message:?}");
                            assert_eq!(SecBuffer::from("pong"), message);
                            info!(target:"citadel", "Message sending success {cid}");
                            Ok(())
                        } else {
                            panic!("Message sending is not right");
                        }
                    } else {
                        panic!("Message sending failed");
                    }
                } else {
                    panic!("Connection to server was not a success")
                }
            } else {
                panic!("Registration to server was not a success")
            }
        } else {
            panic!("Wrong packet type");
        }
    }

    #[tokio::test]
<<<<<<< HEAD
    async fn connect_after_register_true() -> Result<(), Box<dyn Error>> {
        citadel_logging::setup_log();
        info!(target: "citadel", "above server spawn");
        let bind_address_internal_service: SocketAddr = "127.0.0.1:55568".parse().unwrap();

        // TCP client (GUI, CLI) -> internal service -> empty kernel server(s)
        let (server, server_bind_address) = citadel_sdk::test_common::server_info_reactive(
            |conn, _remote| async move {
                let (sink, mut stream) = conn.channel.split();

                while let Some(_message) = stream.next().await {
                    let send_message = "pong".into();
                    sink.send_message(send_message).await.unwrap();
                    info!("MessageSent");
                    ()
                }
                Ok(())
            },
            |_| (),
        );

        tokio::task::spawn(server);
        info!(target: "citadel", "sub server spawn");
        let internal_service_kernel = CitadelWorkspaceService {
            remote: None,
            bind_address: bind_address_internal_service,
        };
        let internal_service = NodeBuilder::default()
            .with_node_type(NodeType::Peer)
            .with_backend(BackendType::InMemory)
            .build(internal_service_kernel)?;

        tokio::task::spawn(internal_service);

        // give time for both the server and internal service to run

        tokio::time::sleep(Duration::from_millis(2000)).await;

        info!(target: "citadel", "about to connect to internal service");

        // begin mocking the GUI/CLI access
        let conn = TcpStream::connect(bind_address_internal_service).await?;
        info!(target: "citadel", "connected to the TCP stream");
        let framed = wrap_tcp_conn(conn);
        info!(target: "citadel", "wrapped tcp connection");

        let (mut sink, mut stream) = framed.split();

        let first_packet = stream.next().await.unwrap()?;
        info!(target: "citadel", "First packet");
        let greeter_packet: InternalServiceResponse = bincode2::deserialize(&*first_packet)?;

        info!(target: "citadel", "Greeter packet {greeter_packet:?}");

        if let InternalServiceResponse::ServiceConnectionAccepted { id } = greeter_packet {
            let register_command = InternalServicePayload::Register {
                uuid: id,
                server_addr: server_bind_address,
                full_name: String::from("John"),
                username: String::from("john_doe"),
                proposed_password: String::from("test12345").into_bytes().into(),
                connect_after_register: true,
            };
            send(&mut sink, register_command).await?;

            let second_packet = stream.next().await.unwrap()?;
            let response_packet: InternalServiceResponse = bincode2::deserialize(&*second_packet)?;

            if let InternalServiceResponse::ConnectSuccess { cid: _ } = response_packet {
                Ok(())
            } else {
                panic!("Registration to server was not a success")
            }
        } else {
            panic!("Wrong packet type");
        }
=======
    async fn test_citadel_workspace_service_peer_test() -> Result<(), Box<dyn Error>> {
        citadel_logging::setup_log();
        info!(target: "citadel", "above server spawn");
        // internal service for peer A
        let bind_address_internal_service_a: SocketAddr = "127.0.0.1:55526".parse().unwrap();
        // internal service for peer B
        let bind_address_internal_service_b: SocketAddr = "127.0.0.1:55547".parse().unwrap();

        // TCP client (GUI, CLI) -> internal service -> empty kernel server(s)
        let (server, server_bind_address) = citadel_sdk::test_common::server_info();

        tokio::task::spawn(server);
        info!(target: "citadel", "sub server spawn");
        let internal_service_kernel_a = CitadelWorkspaceService {
            remote: None,
            bind_address: bind_address_internal_service_a,
        };
        let internal_service_a = NodeBuilder::default()
            .with_node_type(NodeType::Peer)
            .with_backend(BackendType::InMemory)
            .build(internal_service_kernel_a)
            .unwrap();

        let internal_service_kernel_b = CitadelWorkspaceService {
            remote: None,
            bind_address: bind_address_internal_service_b,
        };

        let internal_service_b = NodeBuilder::default()
            .with_node_type(NodeType::Peer)
            .with_backend(BackendType::InMemory)
            .build(internal_service_kernel_b)
            .unwrap();

        // TODO: SELECT on these futures
        tokio::task::spawn(internal_service_a);
        tokio::task::spawn(internal_service_b);

        // give time for both the server and internal service to run
        tokio::time::sleep(Duration::from_millis(2000)).await;
        info!(target: "citadel", "about to connect to internal service");
        let (to_service_a, mut from_service_a, uuid_a, cid_a) = register_and_connect_to_server(
            bind_address_internal_service_a,
            server_bind_address,
            "Peer A",
            "peer.a",
            "secret_a",
        )
        .await
        .unwrap();
        let (to_service_b, mut from_service_b, uuid_b, cid_b) = register_and_connect_to_server(
            bind_address_internal_service_b,
            server_bind_address,
            "Peer B",
            "peer.b",
            "secret_b",
        )
        .await
        .unwrap();

        // now, both peers are connected and registered to the central server. Now, we
        // need to have them peer-register to each other
        to_service_a
            .send(InternalServicePayload::PeerRegister {
                uuid: uuid_a,
                cid: cid_a,
                peer_id: cid_b.into(),
            })
            .unwrap();

        to_service_b
            .send(InternalServicePayload::PeerRegister {
                uuid: uuid_b,
                cid: cid_b,
                peer_id: cid_a.into(),
            })
            .unwrap();

        let item = from_service_b.recv().await.unwrap();

        match item {
            InternalServiceResponse::PeerRegisterSuccess {
                cid,
                peer_cid,
                username,
            } => {
                assert_eq!(cid, cid_b);
                assert_eq!(peer_cid, cid_b);
                assert_eq!(username, "peer.a");
            }
            _ => {
                panic!("Didn't get the PeerRegisterSuccess");
            }
        }

        let item = from_service_a.recv().await.unwrap();
        match item {
            InternalServiceResponse::PeerRegisterSuccess {
                cid,
                peer_cid,
                username,
            } => {
                assert_eq!(cid, cid_a);
                assert_eq!(peer_cid, cid_a);
                assert_eq!(username, "peer.b");
            }
            _ => {
                panic!("Didn't get the PeerRegisterSuccess");
            }
        }

        to_service_a
            .send(InternalServicePayload::PeerConnect {
                uuid: uuid_a,
                cid: cid_a,
                username: String::from("peer.a"),
                peer_cid: cid_b,
                peer_username: String::from("peer.b"),
                udp_mode: Default::default(),
                session_security_settings: Default::default(),
            })
            .unwrap();

        to_service_b
            .send(InternalServicePayload::PeerConnect {
                uuid: uuid_b,
                cid: cid_b,
                username: String::from("peer.b"),
                peer_cid: cid_a,
                peer_username: String::from("peer.a"),
                udp_mode: Default::default(),
                session_security_settings: Default::default(),
            })
            .unwrap();

        let item = from_service_b.recv().await.unwrap();
        match item {
            InternalServiceResponse::PeerConnectSuccess { cid } => {
                assert_eq!(cid, cid_b);
            }
            _ => {
                info!(target = "citadel", "{:?}", item);
                panic!("Didn't get the PeerConnectSuccess");
            }
        }

        let item = from_service_a.recv().await.unwrap();
        match item {
            InternalServiceResponse::PeerConnectSuccess { cid } => {
                assert_eq!(cid, cid_a);
            }
            _ => {
                info!(target = "citadel", "{:?}", item);
                panic!("Didn't get the PeerConnectSuccess");
            }
        }

        Ok(())
>>>>>>> ef3b104f
    }
}<|MERGE_RESOLUTION|>--- conflicted
+++ resolved
@@ -205,28 +205,17 @@
             full_name,
             username,
             proposed_password,
-<<<<<<< HEAD
             connect_after_register,
-=======
             default_security_settings,
->>>>>>> ef3b104f
         } => {
             info!(target: "citadel", "About to connect to server {server_addr:?} for user {username}");
             match remote
-<<<<<<< HEAD
-                .register_with_defaults(
+                .register(
                     server_addr,
                     full_name,
                     username.clone(),
                     proposed_password.clone(),
-=======
-                .register(
-                    server_addr,
-                    full_name,
-                    username,
-                    proposed_password,
                     default_security_settings,
->>>>>>> ef3b104f
                 )
                 .await
             {
@@ -241,7 +230,11 @@
                             let connect_command = InternalServicePayload::Connect {
                                 uuid,
                                 username,
-                                password: proposed_password.clone(),
+                                password: proposed_password,
+                                keep_alive_timeout: None,
+                                udp_mode: Default::default(),
+                                connect_mode: Default::default(),
+                                session_security_settings: default_security_settings,
                             };
 
                             payload_handler(
@@ -808,19 +801,12 @@
         if let InternalServiceResponse::ServiceConnectionAccepted { id } = greeter_packet {
             let register_command = InternalServicePayload::Register {
                 uuid: id,
-<<<<<<< HEAD
-                server_addr: server_bind_address,
-                full_name: String::from("John"),
-                username: String::from("john_doe"),
-                proposed_password: String::from("test12345").into_bytes().into(),
-                connect_after_register: false,
-=======
                 server_addr,
                 full_name,
                 username: username.clone(),
                 proposed_password: password.clone(),
                 default_security_settings: Default::default(),
->>>>>>> ef3b104f
+                connect_after_register: false,
             };
             send(&mut sink, register_command).await?;
 
@@ -951,11 +937,8 @@
                 full_name: String::from("John"),
                 username: String::from("john_doe"),
                 proposed_password: String::from("test12345").into_bytes().into(),
-<<<<<<< HEAD
                 connect_after_register: false,
-=======
                 default_security_settings: Default::default(),
->>>>>>> ef3b104f
             };
             send(&mut sink, register_command).await?;
 
@@ -1031,7 +1014,6 @@
     }
 
     #[tokio::test]
-<<<<<<< HEAD
     async fn connect_after_register_true() -> Result<(), Box<dyn Error>> {
         citadel_logging::setup_log();
         info!(target: "citadel", "above server spawn");
@@ -1093,6 +1075,7 @@
                 full_name: String::from("John"),
                 username: String::from("john_doe"),
                 proposed_password: String::from("test12345").into_bytes().into(),
+                default_security_settings: Default::default(),
                 connect_after_register: true,
             };
             send(&mut sink, register_command).await?;
@@ -1108,7 +1091,8 @@
         } else {
             panic!("Wrong packet type");
         }
-=======
+    }
+
     async fn test_citadel_workspace_service_peer_test() -> Result<(), Box<dyn Error>> {
         citadel_logging::setup_log();
         info!(target: "citadel", "above server spawn");
@@ -1267,6 +1251,5 @@
         }
 
         Ok(())
->>>>>>> ef3b104f
     }
 }