use crate::kernel::{create_client_server_remote, send_response_to_tcp_client, spawn_tick_updater, Connection, GroupConnection};
use async_recursion::async_recursion;
use citadel_logging::{error, info};
use citadel_sdk::prefabs::ClientServerRemote;
use citadel_sdk::prelude::*;
use citadel_workspace_types::{
    AccountInformation, Accounts, ConnectionFailure, DeleteVirtualFileFailure,
    DeleteVirtualFileSuccess, DisconnectFailure, Disconnected, DownloadFileFailure,
<<<<<<< HEAD
    DownloadFileSuccess, FileTransferStatus, GetSessions, GroupCreateFailure, GroupCreateSuccess,
    GroupEndFailure, GroupEndSuccess, GroupInviteFailure, GroupInviteSuccess, GroupKickFailure,
    GroupKickSuccess, GroupLeaveFailure, GroupLeaveSuccess, GroupListGroupsForFailure,
    GroupListGroupsForSuccess, GroupMessageFailure, GroupMessageSuccess, GroupRequestJoinFailure,
    GroupRequestJoinSuccess, GroupRespondInviteRequestFailure, GroupRespondInviteRequestSuccess,
    InternalServiceRequest, InternalServiceResponse, LocalDBClearAllKVFailure,
    LocalDBClearAllKVSuccess, LocalDBDeleteKVFailure, LocalDBDeleteKVSuccess,
    LocalDBGetAllKVFailure, LocalDBGetAllKVSuccess, LocalDBGetKVFailure, LocalDBGetKVSuccess,
    LocalDBSetKVFailure, LocalDBSetKVSuccess, MessageReceived, MessageSendError, MessageSent,
    PeerConnectFailure, PeerConnectSuccess, PeerDisconnectFailure, PeerDisconnectSuccess,
    PeerRegisterFailure, PeerRegisterSuccess, PeerSessionInformation, SendFileFailure,
    SendFileRequestSent, SessionInformation,
=======
    DownloadFileSuccess, FileTransferStatus, GetSessions, InternalServiceRequest,
    InternalServiceResponse, ListAllPeers, ListAllPeersFailure, ListRegisteredPeers,
    ListRegisteredPeersFailure, LocalDBClearAllKVFailure, LocalDBClearAllKVSuccess,
    LocalDBDeleteKVFailure, LocalDBDeleteKVSuccess, LocalDBGetAllKVFailure, LocalDBGetAllKVSuccess,
    LocalDBGetKVFailure, LocalDBGetKVSuccess, LocalDBSetKVFailure, LocalDBSetKVSuccess,
    MessageReceived, MessageSendError, MessageSent, PeerConnectFailure, PeerConnectSuccess,
    PeerDisconnectFailure, PeerDisconnectSuccess, PeerRegisterFailure, PeerRegisterSuccess,
    PeerSessionInformation, SendFileFailure, SendFileRequestSent, SessionInformation,
>>>>>>> 082e8faa
};
use futures::StreamExt;
use std::collections::HashMap;
use std::sync::Arc;
use tokio::sync::mpsc::UnboundedSender;
use tokio::sync::Mutex;

use uuid::Uuid;
#[async_recursion]
pub async fn handle_request(
    command: InternalServiceRequest,
    uuid: Uuid,
    server_connection_map: &Arc<Mutex<HashMap<u64, Connection>>>,
    remote: &mut NodeRemote,
    tcp_connection_map: &Arc<Mutex<HashMap<Uuid, UnboundedSender<InternalServiceResponse>>>>,
    group_map: &Arc<Mutex<HashMap<MessageGroupKey, GroupConnection>>>,
) {
    match command {
        InternalServiceRequest::ListRegisteredPeers { request_id, cid } => {
            match remote.get_local_group_mutual_peers(cid).await {
                Ok(peers) => {
                    let mut accounts = HashMap::new();
                    for peer in &peers {
                        // TOOD: Do not unwrap below
                        let peer_username = remote
                            .find_target(cid, peer.cid)
                            .await
                            .unwrap()
                            .target_username()
                            .cloned()
                            .unwrap_or_default();
                        accounts.insert(
                            peer.cid,
                            PeerSessionInformation {
                                cid,
                                peer_cid: peer.cid,
                                peer_username,
                            },
                        );
                    }

                    let peers = ListRegisteredPeers {
                        cid,
                        peers: accounts,
                        online_status: peers
                            .iter()
                            .map(|peer| (peer.cid, peer.is_online))
                            .collect(),
                        request_id: Some(request_id),
                    };

                    let response = InternalServiceResponse::ListRegisteredPeers(peers);
                    send_response_to_tcp_client(tcp_connection_map, response, uuid).await;
                }

                Err(err) => {
                    let response = InternalServiceResponse::ListRegisteredPeersFailure(
                        ListRegisteredPeersFailure {
                            cid,
                            message: err.into_string(),
                            request_id: Some(request_id),
                        },
                    );
                    send_response_to_tcp_client(tcp_connection_map, response, uuid).await;
                }
            }
        }
        InternalServiceRequest::ListAllPeers { request_id, cid } => {
            match remote.get_local_group_peers(cid, None).await {
                Ok(peers) => {
                    let peers = ListAllPeers {
                        cid,
                        online_status: peers
                            .into_iter()
                            .filter(|peer| peer.cid != cid)
                            .map(|peer| (peer.cid, peer.is_online))
                            .collect(),
                        request_id: Some(request_id),
                    };

                    let response = InternalServiceResponse::ListAllPeers(peers);
                    send_response_to_tcp_client(tcp_connection_map, response, uuid).await;
                }

                Err(err) => {
                    let response =
                        InternalServiceResponse::ListAllPeersFailure(ListAllPeersFailure {
                            cid,
                            message: err.into_string(),
                            request_id: Some(request_id),
                        });
                    send_response_to_tcp_client(tcp_connection_map, response, uuid).await;
                }
            }
        }
        InternalServiceRequest::GetAccountInformation { request_id, cid } => {
            async fn add_account_to_map(
                accounts_ret: &mut HashMap<u64, AccountInformation>,
                account: CNACMetadata,
                remote: &NodeRemote,
            ) {
                let username = account.username.clone();
                let full_name = account.full_name.clone();
                let mut peers = HashMap::new();

                // Get all the peers for this CID
                let peer_cids = remote
                    .account_manager()
                    .get_hyperlan_peer_list(account.cid)
                    .await
                    .ok()
                    .flatten()
                    .unwrap_or_default();
                let peers_info = remote
                    .account_manager()
                    .get_persistence_handler()
                    .get_hyperlan_peers(account.cid, &peer_cids)
                    .await
                    .unwrap_or_default();

                for peer in peers_info {
                    peers.insert(
                        peer.cid,
                        PeerSessionInformation {
                            cid: account.cid,
                            peer_cid: peer.cid,
                            peer_username: peer.username.unwrap_or_default(),
                        },
                    );
                }

                accounts_ret.insert(
                    account.cid,
                    AccountInformation {
                        username,
                        full_name,
                        peers,
                    },
                );
            }

            let mut accounts_ret = HashMap::new();

            let accounts = remote
                .account_manager()
                .get_persistence_handler()
                .get_clients_metadata(None)
                .await
                .unwrap_or_default();
            // We are only interested in the is_personal=True accounts
            let filtered_accounts = accounts
                .into_iter()
                .filter(|r| r.is_personal)
                .collect::<Vec<_>>();

            if let Some(cid) = cid {
                let account = filtered_accounts.into_iter().find(|r| r.cid == cid);
                if let Some(account) = account {
                    add_account_to_map(&mut accounts_ret, account, remote).await;
                }
            } else {
                for account in filtered_accounts {
                    add_account_to_map(&mut accounts_ret, account, remote).await;
                }
            }

            let response = InternalServiceResponse::GetAccountInformation(Accounts {
                accounts: accounts_ret,
                request_id: Some(request_id),
            });

            send_response_to_tcp_client(tcp_connection_map, response, uuid).await;
        }
        // Return all the sessions for the given TCP connection
        InternalServiceRequest::GetSessions { request_id } => {
            let lock = server_connection_map.lock().await;
            let mut sessions = Vec::new();
            for (cid, connection) in lock.iter() {
                if connection.associated_tcp_connection == uuid {
                    let mut session = SessionInformation {
                        cid: *cid,
                        peer_connections: HashMap::new(),
                    };
                    for (peer_cid, conn) in connection.peers.iter() {
                        session.peer_connections.insert(
                            *peer_cid,
                            PeerSessionInformation {
                                cid: *cid,
                                peer_cid: *peer_cid,
                                peer_username: conn
                                    .remote
                                    .target_username()
                                    .cloned()
                                    .unwrap_or_default(),
                            },
                        );
                    }
                    sessions.push(session);
                }
            }

            let response = InternalServiceResponse::GetSessions(GetSessions {
                sessions,
                request_id: Some(request_id),
            });
            send_response_to_tcp_client(tcp_connection_map, response, uuid).await;
        }
        InternalServiceRequest::Connect {
            username,
            password,
            connect_mode,
            udp_mode,
            keep_alive_timeout,
            session_security_settings,
            request_id,
        } => {
            match remote
                .connect(
                    AuthenticationRequest::credentialed(username, password),
                    connect_mode,
                    udp_mode,
                    keep_alive_timeout,
                    session_security_settings,
                )
                .await
            {
                Ok(conn_success) => {
                    let cid = conn_success.cid;

                    let (sink, mut stream) = conn_success.channel.split();
                    let client_server_remote =
                        create_client_server_remote(stream.vconn_type, remote.clone());
                    let connection_struct = Connection::new(sink, client_server_remote, uuid);
                    server_connection_map
                        .lock()
                        .await
                        .insert(cid, connection_struct);

                    let hm_for_conn = tcp_connection_map.clone();

                    let response = InternalServiceResponse::ConnectSuccess(
                        citadel_workspace_types::ConnectSuccess {
                            cid,
                            request_id: Some(request_id),
                        },
                    );

                    send_response_to_tcp_client(tcp_connection_map, response, uuid).await;

                    let connection_read_stream = async move {
                        while let Some(message) = stream.next().await {
                            let message =
                                InternalServiceResponse::MessageReceived(MessageReceived {
                                    message: message.into_buffer(),
                                    cid,
                                    peer_cid: 0,
                                    request_id: Some(request_id),
                                });
                            match hm_for_conn.lock().await.get(&uuid) {
                                Some(entry) => match entry.send(message) {
                                    Ok(res) => res,
                                    Err(_) => info!(target: "citadel", "tx not sent"),
                                },
                                None => {
                                    info!(target:"citadel","Hash map connection not found")
                                }
                            }
                        }
                    };
                    tokio::spawn(connection_read_stream);
                }

                Err(err) => {
                    let response = InternalServiceResponse::ConnectionFailure(ConnectionFailure {
                        message: err.into_string(),
                        request_id: Some(request_id),
                    });
                    send_response_to_tcp_client(tcp_connection_map, response, uuid).await;
                }
            };
        }
        InternalServiceRequest::Register {
            server_addr,
            full_name,
            username,
            proposed_password,
            connect_after_register,
            default_security_settings,
            request_id,
        } => {
            info!(target: "citadel", "About to connect to server {server_addr:?} for user {username}");
            match remote
                .register(
                    server_addr,
                    full_name,
                    username.clone(),
                    proposed_password.clone(),
                    default_security_settings,
                )
                .await
            {
                Ok(_res) => match connect_after_register {
                    false => {
                        let response = InternalServiceResponse::RegisterSuccess(
                            citadel_workspace_types::RegisterSuccess {
                                request_id: Some(request_id),
                            },
                        );
                        send_response_to_tcp_client(tcp_connection_map, response, uuid).await
                    }
                    true => {
                        let connect_command = InternalServiceRequest::Connect {
                            username,
                            password: proposed_password,
                            keep_alive_timeout: None,
                            udp_mode: Default::default(),
                            connect_mode: Default::default(),
                            session_security_settings: default_security_settings,
                            request_id,
                        };

                        handle_request(
                            connect_command,
                            uuid,
                            server_connection_map,
                            remote,
                            tcp_connection_map,
                            group_map
                        )
                        .await
                    }
                },
                Err(err) => {
                    let response = InternalServiceResponse::RegisterFailure(
                        citadel_workspace_types::RegisterFailure {
                            message: err.into_string(),
                            request_id: Some(request_id),
                        },
                    );
                    send_response_to_tcp_client(tcp_connection_map, response, uuid).await
                }
            };
        }
        InternalServiceRequest::Message {
            message,
            cid,
            peer_cid,
            security_level,
            request_id,
        } => {
            match server_connection_map.lock().await.get_mut(&cid) {
                Some(conn) => {
                    if let Some(peer_cid) = peer_cid {
                        // send to peer
                        if let Some(peer_conn) = conn.peers.get_mut(&peer_cid) {
                            peer_conn.sink.set_security_level(security_level);
                            // TODO no unwraps on send_message. We need to handle errors properly
                            peer_conn.sink.send_message(message.into()).await.unwrap();
                        } else {
                            // TODO: refactor all connection not found messages, we have too many duplicates
                            info!(target: "citadel","connection not found");
                            send_response_to_tcp_client(
                                tcp_connection_map,
                                InternalServiceResponse::MessageSendError(MessageSendError {
                                    cid,
                                    message: format!("Connection for {cid} not found"),
                                    request_id: Some(request_id),
                                }),
                                uuid,
                            )
                            .await;
                        }
                    } else {
                        // send to server
                        conn.sink_to_server.set_security_level(security_level);
                        conn.sink_to_server
                            .send_message(message.into())
                            .await
                            .unwrap();
                    }

                    let response = InternalServiceResponse::MessageSent(MessageSent {
                        cid,
                        peer_cid,
                        request_id: Some(request_id),
                    });
                    send_response_to_tcp_client(tcp_connection_map, response, uuid).await;
                    info!(target: "citadel", "Into the message handler command send")
                }
                None => {
                    info!(target: "citadel","connection not found");
                    send_response_to_tcp_client(
                        tcp_connection_map,
                        InternalServiceResponse::MessageSendError(MessageSendError {
                            cid,
                            message: format!("Connection for {cid} not found"),
                            request_id: Some(request_id),
                        }),
                        uuid,
                    )
                    .await;
                }
            };
        }

        InternalServiceRequest::Disconnect { cid, request_id } => {
            let request = NodeRequest::DisconnectFromHypernode(DisconnectFromHypernode {
                implicated_cid: cid,
            });
            server_connection_map.lock().await.remove(&cid);
            match remote.send(request).await {
                Ok(res) => {
                    let disconnect_success = InternalServiceResponse::Disconnected(Disconnected {
                        cid,
                        peer_cid: None,
                        request_id: Some(request_id),
                    });
                    send_response_to_tcp_client(tcp_connection_map, disconnect_success, uuid).await;
                    info!(target: "citadel", "Disconnected {res:?}")
                }
                Err(err) => {
                    let error_message = format!("Failed to disconnect {err:?}");
                    info!(target: "citadel", "{error_message}");
                    let disconnect_failure =
                        InternalServiceResponse::DisconnectFailure(DisconnectFailure {
                            cid,
                            message: error_message,
                            request_id: Some(request_id),
                        });
                    send_response_to_tcp_client(tcp_connection_map, disconnect_failure, uuid).await;
                }
            };
        }

        InternalServiceRequest::SendFile {
            source,
            cid,
            peer_cid,
            chunk_size,
            transfer_type,
            request_id,
        } => {
            let lock = server_connection_map.lock().await;
            match lock.get(&cid) {
                Some(conn) => {
                    let result = if let Some(peer_cid) = peer_cid {
                        if let Some(peer_remote) = conn.peers.get(&peer_cid) {
                            let request = NodeRequest::SendObject(SendObject {
                                source: Box::new(source),
                                chunk_size,
                                implicated_cid: cid,
                                v_conn_type: *peer_remote.remote.user(),
                                transfer_type,
                            });

                            remote.send(request).await
                        } else {
                            Err(NetworkError::msg("Peer Connection Not Found"))
                        }
                    } else {
                        let request = NodeRequest::SendObject(SendObject {
                            source: Box::new(source),
                            chunk_size,
                            implicated_cid: cid,
                            v_conn_type: VirtualTargetType::LocalGroupServer {
                                implicated_cid: cid,
                            },
                            transfer_type,
                        });

                        remote.send(request).await
                    };

                    match result {
                        Ok(_) => {
                            info!(target: "citadel","InternalServiceRequest Send File Success");
                            send_response_to_tcp_client(
                                tcp_connection_map,
                                InternalServiceResponse::SendFileRequestSent(SendFileRequestSent {
                                    cid,
                                    request_id: Some(request_id),
                                }),
                                uuid,
                            )
                            .await;
                        }

                        Err(err) => {
                            info!(target: "citadel","InternalServiceRequest Send File Failure");
                            send_response_to_tcp_client(
                                tcp_connection_map,
                                InternalServiceResponse::SendFileFailure(SendFileFailure {
                                    cid,
                                    message: err.into_string(),
                                    request_id: Some(request_id),
                                }),
                                uuid,
                            )
                            .await;
                        }
                    }
                }
                None => {
                    info!(target: "citadel","server connection not found");
                    send_response_to_tcp_client(
                        tcp_connection_map,
                        InternalServiceResponse::SendFileFailure(SendFileFailure {
                            cid,
                            message: "Server Connection Not Found".into(),
                            request_id: Some(request_id),
                        }),
                        uuid,
                    )
                    .await;
                }
            };
        }

        InternalServiceRequest::RespondFileTransfer {
            cid,
            peer_cid,
            object_id,
            accept,
            download_location: _,
            request_id,
        } => {
            let mut server_connection_map = server_connection_map.lock().await;
            if let Some(connection) = server_connection_map.get_mut(&cid) {
                if let Some(mut handler) = connection.take_file_transfer_handle(peer_cid, object_id)
                {
                    if let Some(mut owned_handler) = handler.take() {
                        let result = if accept {
                            let accept_result = owned_handler.accept();
                            spawn_tick_updater(
                                owned_handler,
                                cid,
                                peer_cid,
                                &mut server_connection_map,
                                tcp_connection_map.clone(),
                            );

                            accept_result
                        } else {
                            owned_handler.decline()
                        };
                        match result {
                            Ok(_) => {
                                send_response_to_tcp_client(
                                    tcp_connection_map,
                                    InternalServiceResponse::FileTransferStatus(
                                        FileTransferStatus {
                                            cid,
                                            object_id,
                                            success: true,
                                            response: accept,
                                            message: None,
                                            request_id: Some(request_id),
                                        },
                                    ),
                                    uuid,
                                )
                                .await;
                            }

                            Err(err) => {
                                send_response_to_tcp_client(
                                    tcp_connection_map,
                                    InternalServiceResponse::FileTransferStatus(
                                        FileTransferStatus {
                                            cid,
                                            object_id,
                                            success: false,
                                            response: accept,
                                            message: Option::from(err.into_string()),
                                            request_id: Some(request_id),
                                        },
                                    ),
                                    uuid,
                                )
                                .await;
                            }
                        }
                    }
                }
            }
        }

        InternalServiceRequest::DownloadFile {
            virtual_directory,
            security_level,
            delete_on_pull,
            cid,
            peer_cid,
            request_id,
        } => {
            let security_level = security_level.unwrap_or_default();

            match server_connection_map.lock().await.get_mut(&cid) {
                Some(conn) => {
                    let result = if let Some(peer_cid) = peer_cid {
                        if let Some(peer_remote) = conn.peers.get_mut(&peer_cid) {
                            let request = NodeRequest::PullObject(PullObject {
                                v_conn: *peer_remote.remote.user(),
                                virtual_dir: virtual_directory,
                                delete_on_pull,
                                transfer_security_level: security_level,
                            });

                            peer_remote.remote.send(request).await
                        } else {
                            Err(NetworkError::msg("Peer Connection Not Found"))
                        }
                    } else {
                        let request = NodeRequest::PullObject(PullObject {
                            v_conn: *conn.client_server_remote.user(),
                            virtual_dir: virtual_directory,
                            delete_on_pull,
                            transfer_security_level: security_level,
                        });

                        conn.client_server_remote.send(request).await
                    };

                    match result {
                        Ok(_) => {
                            send_response_to_tcp_client(
                                tcp_connection_map,
                                InternalServiceResponse::DownloadFileSuccess(DownloadFileSuccess {
                                    cid,
                                    request_id: Some(request_id),
                                }),
                                uuid,
                            )
                            .await;
                        }

                        Err(err) => {
                            send_response_to_tcp_client(
                                tcp_connection_map,
                                InternalServiceResponse::DownloadFileFailure(DownloadFileFailure {
                                    cid,
                                    message: err.into_string(),
                                    request_id: Some(request_id),
                                }),
                                uuid,
                            )
                            .await;
                        }
                    }
                }
                None => {
                    info!(target: "citadel","server connection not found");
                    send_response_to_tcp_client(
                        tcp_connection_map,
                        InternalServiceResponse::DownloadFileFailure(DownloadFileFailure {
                            cid,
                            message: String::from("Server Connection Not Found"),
                            request_id: Some(request_id),
                        }),
                        uuid,
                    )
                    .await;
                }
            };
        }

        InternalServiceRequest::DeleteVirtualFile {
            virtual_directory,
            cid,
            peer_cid,
            request_id,
        } => {
            match server_connection_map.lock().await.get_mut(&cid) {
                Some(conn) => {
                    let result = if let Some(peer_cid) = peer_cid {
                        if let Some(peer_remote) = conn.peers.get_mut(&peer_cid) {
                            peer_remote
                                .remote
                                .remote_encrypted_virtual_filesystem_delete(virtual_directory)
                                .await
                        } else {
                            Err(NetworkError::msg("Peer Connection Not Found"))
                        }
                    } else {
                        conn.client_server_remote
                            .remote_encrypted_virtual_filesystem_delete(virtual_directory)
                            .await
                    };

                    match result {
                        Ok(_) => {
                            send_response_to_tcp_client(
                                tcp_connection_map,
                                InternalServiceResponse::DeleteVirtualFileSuccess(
                                    DeleteVirtualFileSuccess {
                                        cid,
                                        request_id: Some(request_id),
                                    },
                                ),
                                uuid,
                            )
                            .await;
                        }

                        Err(err) => {
                            send_response_to_tcp_client(
                                tcp_connection_map,
                                InternalServiceResponse::DeleteVirtualFileFailure(
                                    DeleteVirtualFileFailure {
                                        cid,
                                        message: err.into_string(),
                                        request_id: Some(request_id),
                                    },
                                ),
                                uuid,
                            )
                            .await;
                        }
                    }
                }
                None => {
                    info!(target: "citadel","server connection not found");
                    send_response_to_tcp_client(
                        tcp_connection_map,
                        InternalServiceResponse::DeleteVirtualFileFailure(
                            DeleteVirtualFileFailure {
                                cid,
                                message: String::from("Server Connection Not Found"),
                                request_id: Some(request_id),
                            },
                        ),
                        uuid,
                    )
                    .await;
                }
            };
        }

<<<<<<< HEAD
=======
        InternalServiceRequest::StartGroup {
            initial_users_to_invite,
            cid,
            request_id: _,
        } => {
            let client_to_server_remote = ClientServerRemote::new(
                VirtualTargetType::LocalGroupServer {
                    implicated_cid: cid,
                },
                remote.clone(),
            );
            match client_to_server_remote
                .create_group(initial_users_to_invite)
                .await
            {
                Ok(_group_channel) => {}

                Err(_err) => {}
            }
        }

>>>>>>> 082e8faa
        InternalServiceRequest::PeerRegister {
            cid,
            peer_cid,
            connect_after_register,
            request_id,
        } => {
            let client_to_server_remote = ClientServerRemote::new(
                VirtualTargetType::LocalGroupServer {
                    implicated_cid: cid,
                },
                remote.clone(),
            );

            match client_to_server_remote.propose_target(cid, peer_cid).await {
                Ok(symmetric_identifier_handle_ref) => {
                    match symmetric_identifier_handle_ref.register_to_peer().await {
                        Ok(_peer_register_success) => {
                            let account_manager = symmetric_identifier_handle_ref.account_manager();
                            if let Ok(target_information) =
                                account_manager.find_target_information(cid, peer_cid).await
                            {
                                let (peer_cid, mutual_peer) = target_information.unwrap();
                                match connect_after_register {
                                    true => {
                                        let connect_command = InternalServiceRequest::PeerConnect {
                                            cid,
                                            peer_cid,
                                            udp_mode: Default::default(),
                                            session_security_settings: Default::default(),
                                            request_id,
                                        };

                                        handle_request(
                                            connect_command,
                                            uuid,
                                            server_connection_map,
                                            remote,
                                            tcp_connection_map,
                                            group_map,
                                        )
                                        .await;
                                    }
                                    false => {
                                        send_response_to_tcp_client(
                                            tcp_connection_map,
                                            InternalServiceResponse::PeerRegisterSuccess(
                                                PeerRegisterSuccess {
                                                    cid,
                                                    peer_cid,
                                                    peer_username: mutual_peer
                                                        .username
                                                        .clone()
                                                        .unwrap_or_default(),
                                                    request_id: Some(request_id),
                                                },
                                            ),
                                            uuid,
                                        )
                                        .await;
                                    }
                                }
                            }
                        }

                        Err(err) => {
                            send_response_to_tcp_client(
                                tcp_connection_map,
                                InternalServiceResponse::PeerRegisterFailure(PeerRegisterFailure {
                                    cid,
                                    message: err.into_string(),
                                    request_id: Some(request_id),
                                }),
                                uuid,
                            )
                            .await;
                        }
                    }
                }

                Err(err) => {
                    send_response_to_tcp_client(
                        tcp_connection_map,
                        InternalServiceResponse::PeerRegisterFailure(PeerRegisterFailure {
                            cid,
                            message: err.into_string(),
                            request_id: Some(request_id),
                        }),
                        uuid,
                    )
                    .await;
                }
            }
        }

        InternalServiceRequest::PeerConnect {
            cid,
            peer_cid,
            udp_mode,
            session_security_settings,
            request_id,
        } => {
            // TODO: check to see if peer is already in the hashmap
            let client_to_server_remote = ClientServerRemote::new(
                VirtualTargetType::LocalGroupPeer {
                    implicated_cid: cid,
                    peer_cid,
                },
                remote.clone(),
            );
            match client_to_server_remote.find_target(cid, peer_cid).await {
                Ok(symmetric_identifier_handle_ref) => {
                    match symmetric_identifier_handle_ref
                        .connect_to_peer_custom(session_security_settings, udp_mode)
                        .await
                    {
                        Ok(peer_connect_success) => {
                            let connection_cid = peer_connect_success.channel.get_peer_cid();
                            let (sink, mut stream) = peer_connect_success.channel.split();
                            server_connection_map
                                .lock()
                                .await
                                .get_mut(&cid)
                                .unwrap()
                                .add_peer_connection(
                                    peer_cid,
                                    sink,
                                    symmetric_identifier_handle_ref.into_owned(),
                                );

                            let hm_for_conn = tcp_connection_map.clone();

                            send_response_to_tcp_client(
                                tcp_connection_map,
                                InternalServiceResponse::PeerConnectSuccess(PeerConnectSuccess {
                                    cid,
                                    request_id: Some(request_id),
                                }),
                                uuid,
                            )
                            .await;
                            let connection_read_stream = async move {
                                while let Some(message) = stream.next().await {
                                    let message =
                                        InternalServiceResponse::MessageReceived(MessageReceived {
                                            message: message.into_buffer(),
                                            cid: connection_cid,
                                            peer_cid,
                                            request_id: Some(request_id),
                                        });
                                    match hm_for_conn.lock().await.get(&uuid) {
                                        Some(entry) => match entry.send(message) {
                                            Ok(res) => res,
                                            Err(_) => {
                                                // TODO: tell the TCP connection that we couldn't send the message
                                                // and, we need to remove the connection from the hashmap
                                                error!(target: "citadel", "tx not sent")
                                            }
                                        },
                                        None => {
                                            info!(target:"citadel","Hash map connection not found")
                                        }
                                    }
                                }
                            };
                            tokio::spawn(connection_read_stream);
                        }

                        Err(err) => {
                            send_response_to_tcp_client(
                                tcp_connection_map,
                                InternalServiceResponse::PeerConnectFailure(PeerConnectFailure {
                                    cid,
                                    message: err.into_string(),
                                    request_id: Some(request_id),
                                }),
                                uuid,
                            )
                            .await;
                        }
                    }
                }

                Err(err) => {
                    send_response_to_tcp_client(
                        tcp_connection_map,
                        InternalServiceResponse::PeerConnectFailure(PeerConnectFailure {
                            cid,
                            message: err.into_string(),
                            request_id: Some(request_id),
                        }),
                        uuid,
                    )
                    .await;
                }
            }
        }
        InternalServiceRequest::PeerDisconnect {
            cid,
            peer_cid,
            request_id,
        } => {
            let request = NodeRequest::PeerCommand(PeerCommand {
                implicated_cid: cid,
                command: PeerSignal::Disconnect(
                    PeerConnectionType::LocalGroupPeer {
                        implicated_cid: cid,
                        peer_cid,
                    },
                    None,
                ),
            });

            match server_connection_map.lock().await.get_mut(&cid) {
                None => {
                    send_response_to_tcp_client(
                        tcp_connection_map,
                        InternalServiceResponse::PeerDisconnectFailure(PeerDisconnectFailure {
                            cid,
                            message: "Server connection not found".to_string(),
                            request_id: Some(request_id),
                        }),
                        uuid,
                    )
                    .await;
                }
                Some(conn) => match conn.peers.get_mut(&cid) {
                    None => {
                        // TODO: handle none case
                    }
                    Some(target_peer) => match target_peer.remote.send(request).await {
                        Ok(ticket) => {
                            conn.clear_peer_connection(peer_cid);
                            let peer_disconnect_success =
                                InternalServiceResponse::PeerDisconnectSuccess(
                                    PeerDisconnectSuccess {
                                        cid,
                                        request_id: Some(request_id),
                                    },
                                );
                            send_response_to_tcp_client(
                                tcp_connection_map,
                                peer_disconnect_success,
                                uuid,
                            )
                            .await;
                            info!(target: "citadel", "Disconnected Peer{ticket:?}")
                        }
                        Err(network_error) => {
                            let error_message = format!("Failed to disconnect {network_error:?}");
                            info!(target: "citadel", "{error_message}");
                            let peer_disconnect_failure =
                                InternalServiceResponse::PeerDisconnectFailure(
                                    PeerDisconnectFailure {
                                        cid,
                                        message: error_message,
                                        request_id: Some(request_id),
                                    },
                                );
                            send_response_to_tcp_client(
                                tcp_connection_map,
                                peer_disconnect_failure,
                                uuid,
                            )
                            .await;
                        }
                    },
                },
            }
        }
        InternalServiceRequest::LocalDBGetKV {
            cid,
            peer_cid,
            key,
            request_id,
        } => match server_connection_map.lock().await.get_mut(&cid) {
            None => {
                send_response_to_tcp_client(
                    tcp_connection_map,
                    InternalServiceResponse::LocalDBGetKVFailure(LocalDBGetKVFailure {
                        cid,
                        peer_cid,
                        message: "Server connection not found".to_string(),
                        request_id: Some(request_id),
                    }),
                    uuid,
                )
                .await;
            }
            Some(conn) => {
                if let Some(peer_cid) = peer_cid {
                    if let Some(peer) = conn.peers.get_mut(&peer_cid) {
                        backend_handler_get(
                            &peer.remote,
                            tcp_connection_map,
                            uuid,
                            cid,
                            Some(peer_cid),
                            key,
                            Some(request_id),
                        )
                        .await;
                    } else {
                        send_response_to_tcp_client(
                            tcp_connection_map,
                            InternalServiceResponse::LocalDBGetKVFailure(LocalDBGetKVFailure {
                                cid,
                                peer_cid: Some(peer_cid),
                                message: "Peer connection not found".to_string(),
                                request_id: Some(request_id),
                            }),
                            uuid,
                        )
                        .await;
                    }
                } else {
                    backend_handler_get(
                        &conn.client_server_remote,
                        tcp_connection_map,
                        uuid,
                        cid,
                        peer_cid,
                        key,
                        Some(request_id),
                    )
                    .await;
                }
            }
        },
        InternalServiceRequest::LocalDBSetKV {
            cid,
            peer_cid,
            key,
            value,
            request_id,
        } => match server_connection_map.lock().await.get_mut(&cid) {
            None => {
                send_response_to_tcp_client(
                    tcp_connection_map,
                    InternalServiceResponse::LocalDBSetKVFailure(LocalDBSetKVFailure {
                        cid,
                        peer_cid,
                        message: "Server connection not found".to_string(),
                        request_id: Some(request_id),
                    }),
                    uuid,
                )
                .await;
            }
            Some(conn) => {
                if let Some(peer_cid) = peer_cid {
                    if let Some(peer) = conn.peers.get_mut(&peer_cid) {
                        backend_handler_set(
                            &peer.remote,
                            tcp_connection_map,
                            uuid,
                            cid,
                            Some(peer_cid),
                            key,
                            value,
                            Some(request_id),
                        )
                        .await;
                    } else {
                        send_response_to_tcp_client(
                            tcp_connection_map,
                            InternalServiceResponse::LocalDBSetKVFailure(LocalDBSetKVFailure {
                                cid,
                                peer_cid: Some(peer_cid),
                                message: "Peer connection not found".to_string(),
                                request_id: Some(request_id),
                            }),
                            uuid,
                        )
                        .await;
                    }
                } else {
                    backend_handler_set(
                        &conn.client_server_remote,
                        tcp_connection_map,
                        uuid,
                        cid,
                        peer_cid,
                        key,
                        value,
                        Some(request_id),
                    )
                    .await;
                }
            }
        },
        InternalServiceRequest::LocalDBDeleteKV {
            cid,
            peer_cid,
            key,
            request_id,
        } => match server_connection_map.lock().await.get_mut(&cid) {
            None => {
                send_response_to_tcp_client(
                    tcp_connection_map,
                    InternalServiceResponse::LocalDBDeleteKVFailure(LocalDBDeleteKVFailure {
                        cid,
                        peer_cid,
                        message: "Server connection not found".to_string(),
                        request_id: Some(request_id),
                    }),
                    uuid,
                )
                .await;
            }
            Some(conn) => {
                if let Some(peer_cid) = peer_cid {
                    if let Some(peer) = conn.peers.get_mut(&peer_cid) {
                        backend_handler_delete(
                            &peer.remote,
                            tcp_connection_map,
                            uuid,
                            cid,
                            Some(peer_cid),
                            key,
                            Some(request_id),
                        )
                        .await;
                    } else {
                        send_response_to_tcp_client(
                            tcp_connection_map,
                            InternalServiceResponse::LocalDBDeleteKVFailure(
                                LocalDBDeleteKVFailure {
                                    cid,
                                    peer_cid: Some(peer_cid),
                                    message: "Peer connection not found".to_string(),
                                    request_id: Some(request_id),
                                },
                            ),
                            uuid,
                        )
                        .await;
                    }
                } else {
                    backend_handler_delete(
                        &conn.client_server_remote,
                        tcp_connection_map,
                        uuid,
                        cid,
                        peer_cid,
                        key,
                        Some(request_id),
                    )
                    .await;
                }
            }
        },
        InternalServiceRequest::LocalDBGetAllKV {
            cid,
            peer_cid,
            request_id,
        } => match server_connection_map.lock().await.get_mut(&cid) {
            None => {
                send_response_to_tcp_client(
                    tcp_connection_map,
                    InternalServiceResponse::LocalDBGetAllKVFailure(LocalDBGetAllKVFailure {
                        cid,
                        peer_cid,
                        message: "Server connection not found".to_string(),
                        request_id: Some(request_id),
                    }),
                    uuid,
                )
                .await;
            }
            Some(conn) => {
                if let Some(peer_cid) = peer_cid {
                    if let Some(peer) = conn.peers.get_mut(&peer_cid) {
                        backend_handler_get_all(
                            &peer.remote,
                            tcp_connection_map,
                            uuid,
                            cid,
                            Some(peer_cid),
                            Some(request_id),
                        )
                        .await;
                    } else {
                        send_response_to_tcp_client(
                            tcp_connection_map,
                            InternalServiceResponse::LocalDBGetAllKVFailure(
                                LocalDBGetAllKVFailure {
                                    cid,
                                    peer_cid: Some(peer_cid),
                                    message: "Peer connection not found".to_string(),
                                    request_id: Some(request_id),
                                },
                            ),
                            uuid,
                        )
                        .await;
                    }
                } else {
                    backend_handler_get_all(
                        &conn.client_server_remote,
                        tcp_connection_map,
                        uuid,
                        cid,
                        peer_cid,
                        Some(request_id),
                    )
                    .await;
                }
            }
        },
        InternalServiceRequest::LocalDBClearAllKV {
            cid,
            peer_cid,
            request_id,
        } => match server_connection_map.lock().await.get_mut(&cid) {
            None => {
                send_response_to_tcp_client(
                    tcp_connection_map,
                    InternalServiceResponse::LocalDBClearAllKVFailure(LocalDBClearAllKVFailure {
                        cid,
                        peer_cid,
                        message: "Server connection not found".to_string(),
                        request_id: Some(request_id),
                    }),
                    uuid,
                )
                .await;
            }
            Some(conn) => {
                if let Some(peer_cid) = peer_cid {
                    if let Some(peer) = conn.peers.get_mut(&peer_cid) {
                        backend_handler_clear_all(
                            &peer.remote,
                            tcp_connection_map,
                            uuid,
                            cid,
                            Some(peer_cid),
                            Some(request_id),
                        )
                        .await;
                    } else {
                        send_response_to_tcp_client(
                            tcp_connection_map,
                            InternalServiceResponse::LocalDBClearAllKVFailure(
                                LocalDBClearAllKVFailure {
                                    cid,
                                    peer_cid: Some(peer_cid),
                                    message: "Peer connection not found".to_string(),
                                    request_id: Some(request_id),
                                },
                            ),
                            uuid,
                        )
                        .await;
                    }
                } else {
                    backend_handler_clear_all(
                        &conn.client_server_remote,
                        tcp_connection_map,
                        uuid,
                        cid,
                        peer_cid,
                        Some(request_id),
                    )
                    .await;
                }
            }
        },

        InternalServiceRequest::GroupCreate {
            uuid,
            cid,
            request_id,
            initial_users_to_invite,
        } => {
            let client_to_server_remote = ClientServerRemote::new(
                VirtualTargetType::LocalGroupServer {
                    implicated_cid: cid,
                },
                remote.clone(),
            );
            match client_to_server_remote
                .create_group(initial_users_to_invite)
                .await
            {
                Ok(group_channel) => {
                    //Store the group connection in map
                    let group_key = group_channel.key();
                    group_map.lock().await.insert(
                        group_key,
                        GroupConnection {
                            channel,
                            implicated_cid,
                            associated_tcp_connection: uuid,
                        },
                    );

                    // Relay success to TCP client
                    send_response_to_tcp_client(
                        tcp_connection_map,
                        InternalServiceResponse::GroupCreateSuccess(GroupCreateSuccess {
                            cid,
                            group_key,
                            request_id: Some(request_id),
                        }),
                        uuid,
                    )
                    .await;
                }

                Err(err) => {
                    send_response_to_tcp_client(
                        tcp_connection_map,
                        InternalServiceResponse::GroupCreateFailure(GroupCreateFailure {
                            cid,
                            message: err.into_string(),
                            request_id: Some(request_id),
                        }),
                        uuid,
                    )
                    .await;
                }
            }
        }

        InternalServiceRequest::GroupLeave {
            uuid,
            cid,
            group_key,
            request_id,
        } => {
            let mut server_connection_map = server_connection_map.lock().await;
            if let Some(connection) = server_connection_map.get_mut(&cid) {
                if let Some(group_connection) = connection.groups.get_mut(&group_key) {
                    match group_connection.channel.leave().await {
                        Ok(_) => {
                            send_response_to_tcp_client(
                                tcp_connection_map,
                                InternalServiceResponse::GroupLeaveSuccess(GroupLeaveSuccess {
                                    cid,
                                    group_key,
                                    request_id: Some(request_id),
                                }),
                                uuid,
                            )
                            .await;
                        }
                        Err(err) => {
                            send_response_to_tcp_client(
                                tcp_connection_map,
                                InternalServiceResponse::GroupLeaveFailure(GroupLeaveFailure {
                                    cid,
                                    message: err.into_string(),
                                    request_id: Some(request_id),
                                }),
                                uuid,
                            )
                            .await;
                        }
                    }
                } else {
                    send_response_to_tcp_client(
                        tcp_connection_map,
                        InternalServiceResponse::GroupLeaveFailure(GroupLeaveFailure {
                            cid,
                            message: "Could Not Leave Group - GroupChannel not found".to_string(),
                            request_id: Some(request_id),
                        }),
                        uuid,
                    )
                    .await;
                }
            } else {
                send_response_to_tcp_client(
                    tcp_connection_map,
                    InternalServiceResponse::GroupLeaveFailure(GroupLeaveFailure {
                        cid,
                        message: "Could Not Leave Group - Connection not found".to_string(),
                        request_id: Some(request_id),
                    }),
                    uuid,
                )
                .await;
            }
        }

        InternalServiceRequest::GroupEnd {
            uuid,
            cid,
            group_key,
            request_id,
        } => {
            let mut server_connection_map = server_connection_map.lock().await;
            if let Some(connection) = server_connection_map.get_mut(&cid) {
                if let Some(group_connection) = connection.groups.get_mut(&group_key) {
                    match group_connection.channel.end().await {
                        Ok(_) => {
                            send_response_to_tcp_client(
                                tcp_connection_map,
                                InternalServiceResponse::GroupEndSuccess(GroupEndSuccess {
                                    cid,
                                    group_key,
                                    request_id: Some(request_id),
                                }),
                                uuid,
                            )
                            .await;
                        }
                        Err(err) => {
                            send_response_to_tcp_client(
                                tcp_connection_map,
                                InternalServiceResponse::GroupEndFailure(GroupEndFailure {
                                    cid,
                                    message: err.to_string(),
                                    request_id: Some(request_id),
                                }),
                                uuid,
                            )
                            .await;
                        }
                    }
                } else {
                    send_response_to_tcp_client(
                        tcp_connection_map,
                        InternalServiceResponse::GroupEndFailure(GroupEndFailure {
                            cid,
                            message: "Could Not End Group - GroupChannel not found".to_string(),
                            request_id: Some(request_id),
                        }),
                        uuid,
                    )
                    .await;
                }
            } else {
                send_response_to_tcp_client(
                    tcp_connection_map,
                    InternalServiceResponse::GroupEndFailure(GroupEndFailure {
                        cid,
                        message: "Could Not End Group - Connection not found".to_string(),
                        request_id: Some(request_id),
                    }),
                    uuid,
                )
                .await;
            }
        }

        InternalServiceRequest::GroupMessage {
            uuid,
            cid,
            message,
            group_key,
            request_id,
        } => {
            let mut server_connection_map = server_connection_map.lock().await;
            if let Some(connection) = server_connection_map.get_mut(&cid) {
                if let Some(group_connection) = connection.groups.get_mut(&group_key) {
                    match group_connection.channel.send_message(message.into()).await {
                        Ok(_) => {
                            send_response_to_tcp_client(
                                tcp_connection_map,
                                InternalServiceResponse::GroupMessageSuccess(GroupMessageSuccess {
                                    cid,
                                    group_key,
                                    request_id: Some(request_id),
                                }),
                                uuid,
                            )
                            .await;
                        }
                        Err(err) => {
                            send_response_to_tcp_client(
                                tcp_connection_map,
                                InternalServiceResponse::GroupMessageFailure(GroupMessageFailure {
                                    cid,
                                    message: err.to_string(),
                                    request_id: Some(request_id),
                                }),
                                uuid,
                            )
                            .await;
                        }
                    }
                } else {
                    send_response_to_tcp_client(
                        tcp_connection_map,
                        InternalServiceResponse::GroupMessageFailure(GroupMessageFailure {
                            cid,
                            message: "Could Not Message Group - GroupChannel not found".to_string(),
                            request_id: Some(request_id),
                        }),
                        uuid,
                    )
                    .await;
                }
            } else {
                send_response_to_tcp_client(
                    tcp_connection_map,
                    InternalServiceResponse::GroupMessageFailure(GroupMessageFailure {
                        cid,
                        message: "Could Not Message Group - Connection not found".to_string(),
                        request_id: Some(request_id),
                    }),
                    uuid,
                )
                .await;
            }
        }

        InternalServiceRequest::GroupInvite {
            uuid,
            cid,
            peer_cid,
            group_key,
            request_id,
        } => {
            let mut server_connection_map = server_connection_map.lock().await;
            if let Some(connection) = server_connection_map.get_mut(&cid) {
                if let Some(group_connection) = connection.groups.get_mut(&group_key) {
                    match group_connection.channel.invite(peer_cid).await {
                        Ok(_) => {
                            send_response_to_tcp_client(
                                tcp_connection_map,
                                InternalServiceResponse::GroupInviteSuccess(GroupInviteSuccess {
                                    cid,
                                    group_key,
                                    request_id: Some(request_id),
                                }),
                                uuid,
                            )
                            .await;
                        }
                        Err(err) => {
                            send_response_to_tcp_client(
                                tcp_connection_map,
                                InternalServiceResponse::GroupInviteFailure(GroupInviteFailure {
                                    cid,
                                    message: err.to_string(),
                                    request_id: Some(request_id),
                                }),
                                uuid,
                            )
                            .await;
                        }
                    }
                } else {
                    send_response_to_tcp_client(
                        tcp_connection_map,
                        InternalServiceResponse::GroupInviteFailure(GroupInviteFailure {
                            cid,
                            message: "Could Not Invite to Group - GroupChannel not found"
                                .to_string(),
                            request_id: Some(request_id),
                        }),
                        uuid,
                    )
                    .await;
                }
            } else {
                send_response_to_tcp_client(
                    tcp_connection_map,
                    InternalServiceResponse::GroupInviteFailure(GroupInviteFailure {
                        cid,
                        message: "Could Not Invite to Group - Connection not found".to_string(),
                        request_id: Some(request_id),
                    }),
                    uuid,
                )
                .await;
            }
        }

        InternalServiceRequest::GroupKick {
            uuid,
            cid,
            peer_cid,
            group_key,
            request_id,
        } => {
            let mut server_connection_map = server_connection_map.lock().await;
            if let Some(connection) = server_connection_map.get_mut(&cid) {
                if let Some(group_connection) = connection.groups.get_mut(&group_key) {
                    match group_connection.channel.kick(peer_cid).await {
                        Ok(_) => {
                            send_response_to_tcp_client(
                                tcp_connection_map,
                                InternalServiceResponse::GroupKickSuccess(GroupKickSuccess {
                                    cid,
                                    group_key,
                                    request_id: Some(request_id),
                                }),
                                uuid,
                            )
                            .await;
                        }
                        Err(err) => {
                            send_response_to_tcp_client(
                                tcp_connection_map,
                                InternalServiceResponse::GroupKickFailure(GroupKickFailure {
                                    cid,
                                    message: err.to_string(),
                                    request_id: Some(request_id),
                                }),
                                uuid,
                            )
                            .await;
                        }
                    }
                } else {
                    send_response_to_tcp_client(
                        tcp_connection_map,
                        InternalServiceResponse::GroupKickFailure(GroupKickFailure {
                            cid,
                            message: "Could Not Kick from Group - GroupChannel not found"
                                .to_string(),
                            request_id: Some(request_id),
                        }),
                        uuid,
                    )
                    .await;
                }
            } else {
                send_response_to_tcp_client(
                    tcp_connection_map,
                    InternalServiceResponse::GroupKickFailure(GroupKickFailure {
                        cid,
                        message: "Could Not Kick from Group - Connection not found".to_string(),
                        request_id: Some(request_id),
                    }),
                    uuid,
                )
                .await;
            }
        }

        InternalServiceRequest::GroupListGroupsFor {
            uuid,
            cid,
            peer_cid,
            request_id,
        } => {
            let mut server_connection_map = server_connection_map.lock().await;
            if let Some(connection) = server_connection_map.get_mut(&cid) {
                if let Some(peer_connection) = connection.peers.get_mut(&peer_cid) {
                    match peer_connection.remote.list_owned_groups().await {
                        Ok(group_list) => {
                            send_response_to_tcp_client(
                                tcp_connection_map,
                                InternalServiceResponse::GroupListGroupsForSuccess(
                                    GroupListGroupsForSuccess {
                                        cid,
                                        peer_cid,
                                        group_list: Some(group_list),
                                        request_id: Some(request_id),
                                    },
                                ),
                                uuid,
                            )
                            .await;
                        }
                        Err(err) => {
                            send_response_to_tcp_client(
                                tcp_connection_map,
                                InternalServiceResponse::GroupListGroupsForFailure(
                                    GroupListGroupsForFailure {
                                        cid,
                                        message: err.to_string(),
                                        request_id: Some(request_id),
                                    },
                                ),
                                uuid,
                            )
                            .await;
                        }
                    }
                } else {
                    send_response_to_tcp_client(
                        tcp_connection_map,
                        InternalServiceResponse::GroupListGroupsForFailure(
                            GroupListGroupsForFailure {
                                cid,
                                message: "Could Not List Groups - Peer not found".to_string(),
                                request_id: Some(request_id),
                            },
                        ),
                        uuid,
                    )
                    .await;
                }
            } else {
                send_response_to_tcp_client(
                    tcp_connection_map,
                    InternalServiceResponse::GroupListGroupsForFailure(GroupListGroupsForFailure {
                        cid,
                        message: "Could Not List Groups - Connection not found".to_string(),
                        request_id: Some(request_id),
                    }),
                    uuid,
                )
                .await;
            }
        }

        InternalServiceRequest::GroupRespondInviteRequest {
            uuid,
            cid,
            group_key,
            response,
            request_id,
        } => {
            let group_request = if response {
                GroupBroadcast::AcceptMembership(group_key)
            } else {
                GroupBroadcast::DeclineMembership(group_key)
            };
            let request = NodeRequest::GroupBroadcastCommand(GroupBroadcastCommand {
                implicated_cid: cid,
                command: group_request,
            });
            match remote.send_callback_subscription(request).await {
                Ok(mut subscription) => {
                    let mut result = !response;
                    if response {
                        while let Some(evt) = subscription.next().await {
                            if let NodeResult::GroupEvent(GroupEvent {
                                implicated_cid: _,
                                ticket: _,
                                event: GroupBroadcast::AcceptMembershipResponse(_, status),
                            }) = evt
                            {
                                result = status;
                                break;
                            }
                        }
                    }
                    match result {
                        true => {
                            send_response_to_tcp_client(
                                tcp_connection_map,
                                InternalServiceResponse::GroupRespondInviteRequestSuccess(
                                    GroupRespondInviteRequestSuccess {
                                        cid,
                                        group_key,
                                        request_id: Some(request_id),
                                    },
                                ),
                                uuid,
                            )
                            .await;
                        }
                        false => {
                            send_response_to_tcp_client(
                                tcp_connection_map,
                                InternalServiceResponse::GroupRespondInviteRequestFailure(
                                    GroupRespondInviteRequestFailure {
                                        cid,
                                        message: "Group Invite Response Failed.".to_string(),
                                        request_id: Some(request_id),
                                    },
                                ),
                                uuid,
                            )
                            .await;
                        }
                    }
                }
                Err(err) => {
                    send_response_to_tcp_client(
                        tcp_connection_map,
                        InternalServiceResponse::GroupRespondInviteRequestFailure(
                            GroupRespondInviteRequestFailure {
                                cid,
                                message: err.to_string(),
                                request_id: Some(request_id),
                            },
                        ),
                        uuid,
                    )
                    .await;
                }
            }
        }

        InternalServiceRequest::GroupRequestJoin {
            uuid,
            cid,
            group_key,
            request_id,
        } => {
            let mut server_connection_map = server_connection_map.lock().await;
            if let Some(connection) = server_connection_map.get_mut(&cid) {
                if let Some(peer_connection) = connection.peers.get_mut(&group_key.cid) {
                    let group_request = GroupBroadcast::RequestJoin(group_key);
                    let request = NodeRequest::GroupBroadcastCommand(GroupBroadcastCommand {
                        implicated_cid: cid,
                        command: group_request,
                    });
                    match peer_connection
                        .remote
                        .send_callback_subscription(request)
                        .await
                    {
                        Ok(mut subscription) => {
                            let mut result = Err("Group Request Join Failed".to_string());
                            while let Some(evt) = subscription.next().await {
                                if let NodeResult::GroupEvent(GroupEvent {
                                    implicated_cid: _,
                                    ticket: _,
                                    event: GroupBroadcast::SignalResponse(signal_result),
                                }) = evt
                                {
                                    result = signal_result;
                                    break;
                                }
                            }
                            match result {
                                Ok(_) => {
                                    send_response_to_tcp_client(
                                        tcp_connection_map,
                                        InternalServiceResponse::GroupRequestJoinSuccess(
                                            GroupRequestJoinSuccess {
                                                cid,
                                                group_key,
                                                request_id: Some(request_id),
                                            },
                                        ),
                                        uuid,
                                    )
                                    .await;
                                }
                                Err(err) => {
                                    send_response_to_tcp_client(
                                        tcp_connection_map,
                                        InternalServiceResponse::GroupRequestJoinFailure(
                                            GroupRequestJoinFailure {
                                                cid,
                                                message: err.to_string(),
                                                request_id: Some(request_id),
                                            },
                                        ),
                                        uuid,
                                    )
                                    .await;
                                }
                            }
                        }
                        Err(err) => {
                            send_response_to_tcp_client(
                                tcp_connection_map,
                                InternalServiceResponse::GroupRequestJoinFailure(
                                    GroupRequestJoinFailure {
                                        cid,
                                        message: err.to_string(),
                                        request_id: Some(request_id),
                                    },
                                ),
                                uuid,
                            )
                            .await;
                        }
                    }
                } else {
                    send_response_to_tcp_client(
                        tcp_connection_map,
                        InternalServiceResponse::GroupRequestJoinFailure(GroupRequestJoinFailure {
                            cid,
                            message: "Could not Request to join Group - Peer not found".to_string(),
                            request_id: Some(request_id),
                        }),
                        uuid,
                    )
                    .await;
                }
            } else {
                send_response_to_tcp_client(
                    tcp_connection_map,
                    InternalServiceResponse::GroupRequestJoinFailure(GroupRequestJoinFailure {
                        cid,
                        message: "Could not Request to join Group - Connection not found"
                            .to_string(),
                        request_id: Some(request_id),
                    }),
                    uuid,
                )
                .await;
            }
        }
    }
}

async fn backend_handler_get(
    remote: &impl BackendHandler,
    tcp_connection_map: &Arc<Mutex<HashMap<Uuid, UnboundedSender<InternalServiceResponse>>>>,
    uuid: Uuid,
    cid: u64,
    peer_cid: Option<u64>,
    key: String,
    request_id: Option<Uuid>,
) {
    match remote.get(&key).await {
        Ok(value) => {
            if let Some(value) = value {
                send_response_to_tcp_client(
                    tcp_connection_map,
                    InternalServiceResponse::LocalDBGetKVSuccess(LocalDBGetKVSuccess {
                        cid,
                        peer_cid,
                        key,
                        value,
                        request_id,
                    }),
                    uuid,
                )
                .await;
            } else {
                send_response_to_tcp_client(
                    tcp_connection_map,
                    InternalServiceResponse::LocalDBGetKVFailure(LocalDBGetKVFailure {
                        cid,
                        peer_cid,
                        message: "Key not found".to_string(),
                        request_id,
                    }),
                    uuid,
                )
                .await;
            }
        }
        Err(err) => {
            send_response_to_tcp_client(
                tcp_connection_map,
                InternalServiceResponse::LocalDBGetKVFailure(LocalDBGetKVFailure {
                    cid,
                    peer_cid,
                    message: err.into_string(),
                    request_id,
                }),
                uuid,
            )
            .await;
        }
    }
}

// backend_handler_set
#[allow(clippy::too_many_arguments)]
async fn backend_handler_set(
    remote: &impl BackendHandler,
    tcp_connection_map: &Arc<Mutex<HashMap<Uuid, UnboundedSender<InternalServiceResponse>>>>,
    uuid: Uuid,
    cid: u64,
    peer_cid: Option<u64>,
    key: String,
    value: Vec<u8>,
    request_id: Option<Uuid>,
) {
    match remote.set(&key, value).await {
        Ok(_) => {
            send_response_to_tcp_client(
                tcp_connection_map,
                InternalServiceResponse::LocalDBSetKVSuccess(LocalDBSetKVSuccess {
                    cid,
                    peer_cid,
                    key,
                    request_id,
                }),
                uuid,
            )
            .await;
        }
        Err(err) => {
            send_response_to_tcp_client(
                tcp_connection_map,
                InternalServiceResponse::LocalDBSetKVFailure(LocalDBSetKVFailure {
                    cid,
                    peer_cid,
                    message: err.into_string(),
                    request_id,
                }),
                uuid,
            )
            .await;
        }
    }
}

// backend handler delete
async fn backend_handler_delete(
    remote: &impl BackendHandler,
    tcp_connection_map: &Arc<Mutex<HashMap<Uuid, UnboundedSender<InternalServiceResponse>>>>,
    uuid: Uuid,
    cid: u64,
    peer_cid: Option<u64>,
    key: String,
    request_id: Option<Uuid>,
) {
    match remote.remove(&key).await {
        Ok(_) => {
            send_response_to_tcp_client(
                tcp_connection_map,
                InternalServiceResponse::LocalDBDeleteKVSuccess(LocalDBDeleteKVSuccess {
                    cid,
                    peer_cid,
                    key,
                    request_id,
                }),
                uuid,
            )
            .await;
        }
        Err(err) => {
            send_response_to_tcp_client(
                tcp_connection_map,
                InternalServiceResponse::LocalDBDeleteKVFailure(LocalDBDeleteKVFailure {
                    cid,
                    peer_cid,
                    message: err.into_string(),
                    request_id,
                }),
                uuid,
            )
            .await;
        }
    }
}

// backend handler get_all
async fn backend_handler_get_all(
    remote: &impl BackendHandler,
    tcp_connection_map: &Arc<Mutex<HashMap<Uuid, UnboundedSender<InternalServiceResponse>>>>,
    uuid: Uuid,
    cid: u64,
    peer_cid: Option<u64>,
    request_id: Option<Uuid>,
) {
    match remote.get_all().await {
        Ok(map) => {
            send_response_to_tcp_client(
                tcp_connection_map,
                InternalServiceResponse::LocalDBGetAllKVSuccess(LocalDBGetAllKVSuccess {
                    cid,
                    peer_cid,
                    map,
                    request_id,
                }),
                uuid,
            )
            .await;
        }
        Err(err) => {
            send_response_to_tcp_client(
                tcp_connection_map,
                InternalServiceResponse::LocalDBGetAllKVFailure(LocalDBGetAllKVFailure {
                    cid,
                    peer_cid,
                    message: err.into_string(),
                    request_id,
                }),
                uuid,
            )
            .await;
        }
    }
}

// backend handler clear all
async fn backend_handler_clear_all(
    remote: &impl BackendHandler,
    tcp_connection_map: &Arc<Mutex<HashMap<Uuid, UnboundedSender<InternalServiceResponse>>>>,
    uuid: Uuid,
    cid: u64,
    peer_cid: Option<u64>,
    request_id: Option<Uuid>,
) {
    match remote.remove_all().await {
        Ok(_) => {
            send_response_to_tcp_client(
                tcp_connection_map,
                InternalServiceResponse::LocalDBClearAllKVSuccess(LocalDBClearAllKVSuccess {
                    cid,
                    peer_cid,
                    request_id,
                }),
                uuid,
            )
            .await;
        }
        Err(err) => {
            send_response_to_tcp_client(
                tcp_connection_map,
                InternalServiceResponse::LocalDBClearAllKVFailure(LocalDBClearAllKVFailure {
                    cid,
                    peer_cid,
                    message: err.into_string(),
                    request_id,
                }),
                uuid,
            )
            .await;
        }
    }
}<|MERGE_RESOLUTION|>--- conflicted
+++ resolved
@@ -1,4 +1,7 @@
-use crate::kernel::{create_client_server_remote, send_response_to_tcp_client, spawn_tick_updater, Connection, GroupConnection};
+use crate::kernel::{
+    create_client_server_remote, send_response_to_tcp_client, spawn_tick_updater, Connection,
+    GroupConnection,
+};
 use async_recursion::async_recursion;
 use citadel_logging::{error, info};
 use citadel_sdk::prefabs::ClientServerRemote;
@@ -6,29 +9,19 @@
 use citadel_workspace_types::{
     AccountInformation, Accounts, ConnectionFailure, DeleteVirtualFileFailure,
     DeleteVirtualFileSuccess, DisconnectFailure, Disconnected, DownloadFileFailure,
-<<<<<<< HEAD
     DownloadFileSuccess, FileTransferStatus, GetSessions, GroupCreateFailure, GroupCreateSuccess,
     GroupEndFailure, GroupEndSuccess, GroupInviteFailure, GroupInviteSuccess, GroupKickFailure,
     GroupKickSuccess, GroupLeaveFailure, GroupLeaveSuccess, GroupListGroupsForFailure,
     GroupListGroupsForSuccess, GroupMessageFailure, GroupMessageSuccess, GroupRequestJoinFailure,
     GroupRequestJoinSuccess, GroupRespondInviteRequestFailure, GroupRespondInviteRequestSuccess,
-    InternalServiceRequest, InternalServiceResponse, LocalDBClearAllKVFailure,
+    InternalServiceRequest, InternalServiceResponse, ListAllPeers, ListAllPeersFailure,
+    ListRegisteredPeers, ListRegisteredPeersFailure, LocalDBClearAllKVFailure,
     LocalDBClearAllKVSuccess, LocalDBDeleteKVFailure, LocalDBDeleteKVSuccess,
     LocalDBGetAllKVFailure, LocalDBGetAllKVSuccess, LocalDBGetKVFailure, LocalDBGetKVSuccess,
     LocalDBSetKVFailure, LocalDBSetKVSuccess, MessageReceived, MessageSendError, MessageSent,
     PeerConnectFailure, PeerConnectSuccess, PeerDisconnectFailure, PeerDisconnectSuccess,
     PeerRegisterFailure, PeerRegisterSuccess, PeerSessionInformation, SendFileFailure,
     SendFileRequestSent, SessionInformation,
-=======
-    DownloadFileSuccess, FileTransferStatus, GetSessions, InternalServiceRequest,
-    InternalServiceResponse, ListAllPeers, ListAllPeersFailure, ListRegisteredPeers,
-    ListRegisteredPeersFailure, LocalDBClearAllKVFailure, LocalDBClearAllKVSuccess,
-    LocalDBDeleteKVFailure, LocalDBDeleteKVSuccess, LocalDBGetAllKVFailure, LocalDBGetAllKVSuccess,
-    LocalDBGetKVFailure, LocalDBGetKVSuccess, LocalDBSetKVFailure, LocalDBSetKVSuccess,
-    MessageReceived, MessageSendError, MessageSent, PeerConnectFailure, PeerConnectSuccess,
-    PeerDisconnectFailure, PeerDisconnectSuccess, PeerRegisterFailure, PeerRegisterSuccess,
-    PeerSessionInformation, SendFileFailure, SendFileRequestSent, SessionInformation,
->>>>>>> 082e8faa
 };
 use futures::StreamExt;
 use std::collections::HashMap;
@@ -44,7 +37,6 @@
     server_connection_map: &Arc<Mutex<HashMap<u64, Connection>>>,
     remote: &mut NodeRemote,
     tcp_connection_map: &Arc<Mutex<HashMap<Uuid, UnboundedSender<InternalServiceResponse>>>>,
-    group_map: &Arc<Mutex<HashMap<MessageGroupKey, GroupConnection>>>,
 ) {
     match command {
         InternalServiceRequest::ListRegisteredPeers { request_id, cid } => {
@@ -356,7 +348,6 @@
                             server_connection_map,
                             remote,
                             tcp_connection_map,
-                            group_map
                         )
                         .await
                     }
@@ -767,8 +758,6 @@
             };
         }
 
-<<<<<<< HEAD
-=======
         InternalServiceRequest::StartGroup {
             initial_users_to_invite,
             cid,
@@ -790,7 +779,6 @@
             }
         }
 
->>>>>>> 082e8faa
         InternalServiceRequest::PeerRegister {
             cid,
             peer_cid,
@@ -829,7 +817,6 @@
                                             server_connection_map,
                                             remote,
                                             tcp_connection_map,
-                                            group_map,
                                         )
                                         .await;
                                     }
@@ -1360,7 +1347,6 @@
         },
 
         InternalServiceRequest::GroupCreate {
-            uuid,
             cid,
             request_id,
             initial_users_to_invite,
@@ -1378,26 +1364,32 @@
                 Ok(group_channel) => {
                     //Store the group connection in map
                     let group_key = group_channel.key();
-                    group_map.lock().await.insert(
-                        group_key,
-                        GroupConnection {
-                            channel,
-                            implicated_cid,
-                            associated_tcp_connection: uuid,
-                        },
-                    );
-
-                    // Relay success to TCP client
-                    send_response_to_tcp_client(
-                        tcp_connection_map,
-                        InternalServiceResponse::GroupCreateSuccess(GroupCreateSuccess {
-                            cid,
-                            group_key,
-                            request_id: Some(request_id),
-                        }),
-                        uuid,
-                    )
-                    .await;
+                    match server_connection_map.lock().await.get_mut(&cid) {
+                        Some(conn) => {
+                            conn.add_group_channel(
+                                group_key,
+                                GroupConnection {
+                                    channel: group_channel,
+                                },
+                            );
+
+                            // Relay success to TCP client
+                            send_response_to_tcp_client(
+                                tcp_connection_map,
+                                InternalServiceResponse::GroupCreateSuccess(GroupCreateSuccess {
+                                    cid,
+                                    group_key,
+                                    request_id: Some(request_id),
+                                }),
+                                uuid,
+                            )
+                            .await;
+                        }
+
+                        None => {
+                            todo!()
+                        }
+                    }
                 }
 
                 Err(err) => {
@@ -1416,7 +1408,6 @@
         }
 
         InternalServiceRequest::GroupLeave {
-            uuid,
             cid,
             group_key,
             request_id,
@@ -1477,7 +1468,6 @@
         }
 
         InternalServiceRequest::GroupEnd {
-            uuid,
             cid,
             group_key,
             request_id,
@@ -1538,7 +1528,6 @@
         }
 
         InternalServiceRequest::GroupMessage {
-            uuid,
             cid,
             message,
             group_key,
@@ -1600,7 +1589,6 @@
         }
 
         InternalServiceRequest::GroupInvite {
-            uuid,
             cid,
             peer_cid,
             group_key,
@@ -1663,7 +1651,6 @@
         }
 
         InternalServiceRequest::GroupKick {
-            uuid,
             cid,
             peer_cid,
             group_key,
@@ -1726,7 +1713,6 @@
         }
 
         InternalServiceRequest::GroupListGroupsFor {
-            uuid,
             cid,
             peer_cid,
             request_id,
@@ -1794,7 +1780,6 @@
         }
 
         InternalServiceRequest::GroupRespondInviteRequest {
-            uuid,
             cid,
             group_key,
             response,
@@ -1874,7 +1859,6 @@
         }
 
         InternalServiceRequest::GroupRequestJoin {
-            uuid,
             cid,
             group_key,
             request_id,
