use crate::kernel::{
    create_client_server_remote, send_response_to_tcp_client, spawn_tick_updater, Connection,
    GroupConnection,
};
use async_recursion::async_recursion;
use citadel_logging::{error, info};
use citadel_sdk::prefabs::ClientServerRemote;
use citadel_sdk::prelude::*;
use citadel_workspace_types::{
    AccountInformation, Accounts, ConnectionFailure, DeleteVirtualFileFailure,
    DeleteVirtualFileSuccess, DisconnectFailure, Disconnected, DownloadFileFailure,
    DownloadFileSuccess, FileTransferStatus, GetSessions, GroupCreateFailure, GroupCreateSuccess,
    GroupEndFailure, GroupEndSuccess, GroupInviteFailure, GroupInviteSuccess, GroupKickFailure,
    GroupKickSuccess, GroupLeaveFailure, GroupLeaveSuccess, GroupListGroupsForFailure,
    GroupListGroupsForSuccess, GroupMessageFailure, GroupMessageSuccess, GroupRequestJoinFailure,
    GroupRequestJoinSuccess, GroupRespondInviteRequestFailure, GroupRespondInviteRequestSuccess,
    InternalServiceRequest, InternalServiceResponse, ListAllPeers, ListAllPeersFailure,
    ListRegisteredPeers, ListRegisteredPeersFailure, LocalDBClearAllKVFailure,
    LocalDBClearAllKVSuccess, LocalDBDeleteKVFailure, LocalDBDeleteKVSuccess,
    LocalDBGetAllKVFailure, LocalDBGetAllKVSuccess, LocalDBGetKVFailure, LocalDBGetKVSuccess,
    LocalDBSetKVFailure, LocalDBSetKVSuccess, MessageReceived, MessageSendError, MessageSent,
    PeerConnectFailure, PeerConnectSuccess, PeerDisconnectFailure, PeerDisconnectSuccess,
    PeerRegisterFailure, PeerRegisterSuccess, PeerSessionInformation, SendFileFailure,
    SendFileRequestSent, SessionInformation,
};
use futures::StreamExt;
use std::collections::HashMap;
use std::sync::Arc;
use tokio::sync::mpsc::UnboundedSender;
use tokio::sync::Mutex;

use uuid::Uuid;
#[async_recursion]
pub async fn handle_request(
    command: InternalServiceRequest,
    uuid: Uuid,
    server_connection_map: &Arc<Mutex<HashMap<u64, Connection>>>,
    remote: &mut NodeRemote,
    tcp_connection_map: &Arc<Mutex<HashMap<Uuid, UnboundedSender<InternalServiceResponse>>>>,
) {
    match command {
        InternalServiceRequest::ListRegisteredPeers { request_id, cid } => {
            match remote.get_local_group_mutual_peers(cid).await {
                Ok(peers) => {
                    let mut accounts = HashMap::new();
                    for peer in &peers {
                        // TOOD: Do not unwrap below
                        let peer_username = remote
                            .find_target(cid, peer.cid)
                            .await
                            .unwrap()
                            .target_username()
                            .cloned()
                            .unwrap_or_default();
                        accounts.insert(
                            peer.cid,
                            PeerSessionInformation {
                                cid,
                                peer_cid: peer.cid,
                                peer_username,
                            },
                        );
                    }

                    let peers = ListRegisteredPeers {
                        cid,
                        peers: accounts,
                        online_status: peers
                            .iter()
                            .map(|peer| (peer.cid, peer.is_online))
                            .collect(),
                        request_id: Some(request_id),
                    };

                    let response = InternalServiceResponse::ListRegisteredPeers(peers);
                    send_response_to_tcp_client(tcp_connection_map, response, uuid).await;
                }

                Err(err) => {
                    let response = InternalServiceResponse::ListRegisteredPeersFailure(
                        ListRegisteredPeersFailure {
                            cid,
                            message: err.into_string(),
                            request_id: Some(request_id),
                        },
                    );
                    send_response_to_tcp_client(tcp_connection_map, response, uuid).await;
                }
            }
        }
        InternalServiceRequest::ListAllPeers { request_id, cid } => {
            match remote.get_local_group_peers(cid, None).await {
                Ok(peers) => {
                    let peers = ListAllPeers {
                        cid,
                        online_status: peers
                            .into_iter()
                            .filter(|peer| peer.cid != cid)
                            .map(|peer| (peer.cid, peer.is_online))
                            .collect(),
                        request_id: Some(request_id),
                    };

                    let response = InternalServiceResponse::ListAllPeers(peers);
                    send_response_to_tcp_client(tcp_connection_map, response, uuid).await;
                }

                Err(err) => {
                    let response =
                        InternalServiceResponse::ListAllPeersFailure(ListAllPeersFailure {
                            cid,
                            message: err.into_string(),
                            request_id: Some(request_id),
                        });
                    send_response_to_tcp_client(tcp_connection_map, response, uuid).await;
                }
            }
        }
        InternalServiceRequest::GetAccountInformation { request_id, cid } => {
            async fn add_account_to_map(
                accounts_ret: &mut HashMap<u64, AccountInformation>,
                account: CNACMetadata,
                remote: &NodeRemote,
            ) {
                let username = account.username.clone();
                let full_name = account.full_name.clone();
                let mut peers = HashMap::new();

                // Get all the peers for this CID
                let peer_cids = remote
                    .account_manager()
                    .get_hyperlan_peer_list(account.cid)
                    .await
                    .ok()
                    .flatten()
                    .unwrap_or_default();
                let peers_info = remote
                    .account_manager()
                    .get_persistence_handler()
                    .get_hyperlan_peers(account.cid, &peer_cids)
                    .await
                    .unwrap_or_default();

                for peer in peers_info {
                    peers.insert(
                        peer.cid,
                        PeerSessionInformation {
                            cid: account.cid,
                            peer_cid: peer.cid,
                            peer_username: peer.username.unwrap_or_default(),
                        },
                    );
                }

                accounts_ret.insert(
                    account.cid,
                    AccountInformation {
                        username,
                        full_name,
                        peers,
                    },
                );
            }

            let mut accounts_ret = HashMap::new();

            let accounts = remote
                .account_manager()
                .get_persistence_handler()
                .get_clients_metadata(None)
                .await
                .unwrap_or_default();
            // We are only interested in the is_personal=True accounts
            let filtered_accounts = accounts
                .into_iter()
                .filter(|r| r.is_personal)
                .collect::<Vec<_>>();

            if let Some(cid) = cid {
                let account = filtered_accounts.into_iter().find(|r| r.cid == cid);
                if let Some(account) = account {
                    add_account_to_map(&mut accounts_ret, account, remote).await;
                }
            } else {
                for account in filtered_accounts {
                    add_account_to_map(&mut accounts_ret, account, remote).await;
                }
            }

            let response = InternalServiceResponse::GetAccountInformation(Accounts {
                accounts: accounts_ret,
                request_id: Some(request_id),
            });

            send_response_to_tcp_client(tcp_connection_map, response, uuid).await;
        }
        // Return all the sessions for the given TCP connection
        InternalServiceRequest::GetSessions { request_id } => {
            let lock = server_connection_map.lock().await;
            let mut sessions = Vec::new();
            for (cid, connection) in lock.iter() {
                if connection.associated_tcp_connection == uuid {
                    let mut session = SessionInformation {
                        cid: *cid,
                        peer_connections: HashMap::new(),
                    };
                    for (peer_cid, conn) in connection.peers.iter() {
                        session.peer_connections.insert(
                            *peer_cid,
                            PeerSessionInformation {
                                cid: *cid,
                                peer_cid: *peer_cid,
                                peer_username: conn
                                    .remote
                                    .target_username()
                                    .cloned()
                                    .unwrap_or_default(),
                            },
                        );
                    }
                    sessions.push(session);
                }
            }

            let response = InternalServiceResponse::GetSessions(GetSessions {
                sessions,
                request_id: Some(request_id),
            });
            send_response_to_tcp_client(tcp_connection_map, response, uuid).await;
        }
        InternalServiceRequest::Connect {
            username,
            password,
            connect_mode,
            udp_mode,
            keep_alive_timeout,
            session_security_settings,
            request_id,
        } => {
            match remote
                .connect(
                    AuthenticationRequest::credentialed(username, password),
                    connect_mode,
                    udp_mode,
                    keep_alive_timeout,
                    session_security_settings,
                )
                .await
            {
                Ok(conn_success) => {
                    let cid = conn_success.cid;

                    let (sink, mut stream) = conn_success.channel.split();
                    let client_server_remote =
                        create_client_server_remote(stream.vconn_type, remote.clone());
                    let connection_struct = Connection::new(sink, client_server_remote, uuid);
                    server_connection_map
                        .lock()
                        .await
                        .insert(cid, connection_struct);

                    let hm_for_conn = tcp_connection_map.clone();

                    let response = InternalServiceResponse::ConnectSuccess(
                        citadel_workspace_types::ConnectSuccess {
                            cid,
                            request_id: Some(request_id),
                        },
                    );

                    send_response_to_tcp_client(tcp_connection_map, response, uuid).await;

                    let connection_read_stream = async move {
                        while let Some(message) = stream.next().await {
                            let message =
                                InternalServiceResponse::MessageReceived(MessageReceived {
                                    message: message.into_buffer(),
                                    cid,
                                    peer_cid: 0,
                                    request_id: Some(request_id),
                                });
                            match hm_for_conn.lock().await.get(&uuid) {
                                Some(entry) => match entry.send(message) {
                                    Ok(res) => res,
                                    Err(_) => info!(target: "citadel", "tx not sent"),
                                },
                                None => {
                                    info!(target:"citadel","Hash map connection not found")
                                }
                            }
                        }
                    };
                    tokio::spawn(connection_read_stream);
                }

                Err(err) => {
                    let response = InternalServiceResponse::ConnectionFailure(ConnectionFailure {
                        message: err.into_string(),
                        request_id: Some(request_id),
                    });
                    send_response_to_tcp_client(tcp_connection_map, response, uuid).await;
                }
            };
        }
        InternalServiceRequest::Register {
            server_addr,
            full_name,
            username,
            proposed_password,
            connect_after_register,
            default_security_settings,
            request_id,
        } => {
            info!(target: "citadel", "About to connect to server {server_addr:?} for user {username}");
            match remote
                .register(
                    server_addr,
                    full_name,
                    username.clone(),
                    proposed_password.clone(),
                    default_security_settings,
                )
                .await
            {
                Ok(_res) => match connect_after_register {
                    false => {
                        let response = InternalServiceResponse::RegisterSuccess(
                            citadel_workspace_types::RegisterSuccess {
                                request_id: Some(request_id),
                            },
                        );
                        send_response_to_tcp_client(tcp_connection_map, response, uuid).await
                    }
                    true => {
                        let connect_command = InternalServiceRequest::Connect {
                            username,
                            password: proposed_password,
                            keep_alive_timeout: None,
                            udp_mode: Default::default(),
                            connect_mode: Default::default(),
                            session_security_settings: default_security_settings,
                            request_id,
                        };

                        handle_request(
                            connect_command,
                            uuid,
                            server_connection_map,
                            remote,
                            tcp_connection_map,
                        )
                        .await
                    }
                },
                Err(err) => {
                    let response = InternalServiceResponse::RegisterFailure(
                        citadel_workspace_types::RegisterFailure {
                            message: err.into_string(),
                            request_id: Some(request_id),
                        },
                    );
                    send_response_to_tcp_client(tcp_connection_map, response, uuid).await
                }
            };
        }
        InternalServiceRequest::Message {
            message,
            cid,
            peer_cid,
            security_level,
            request_id,
        } => {
            match server_connection_map.lock().await.get_mut(&cid) {
                Some(conn) => {
                    if let Some(peer_cid) = peer_cid {
                        // send to peer
                        if let Some(peer_conn) = conn.peers.get_mut(&peer_cid) {
                            peer_conn.sink.set_security_level(security_level);
                            // TODO no unwraps on send_message. We need to handle errors properly
                            peer_conn.sink.send_message(message.into()).await.unwrap();
                        } else {
                            // TODO: refactor all connection not found messages, we have too many duplicates
                            info!(target: "citadel","connection not found");
                            send_response_to_tcp_client(
                                tcp_connection_map,
                                InternalServiceResponse::MessageSendError(MessageSendError {
                                    cid,
                                    message: format!("Connection for {cid} not found"),
                                    request_id: Some(request_id),
                                }),
                                uuid,
                            )
                            .await;
                        }
                    } else {
                        // send to server
                        conn.sink_to_server.set_security_level(security_level);
                        conn.sink_to_server
                            .send_message(message.into())
                            .await
                            .unwrap();
                    }

                    let response = InternalServiceResponse::MessageSent(MessageSent {
                        cid,
                        peer_cid,
                        request_id: Some(request_id),
                    });
                    send_response_to_tcp_client(tcp_connection_map, response, uuid).await;
                    info!(target: "citadel", "Into the message handler command send")
                }
                None => {
                    info!(target: "citadel","connection not found");
                    send_response_to_tcp_client(
                        tcp_connection_map,
                        InternalServiceResponse::MessageSendError(MessageSendError {
                            cid,
                            message: format!("Connection for {cid} not found"),
                            request_id: Some(request_id),
                        }),
                        uuid,
                    )
                    .await;
                }
            };
        }

        InternalServiceRequest::Disconnect { cid, request_id } => {
            let request = NodeRequest::DisconnectFromHypernode(DisconnectFromHypernode {
                implicated_cid: cid,
            });
            server_connection_map.lock().await.remove(&cid);
            match remote.send(request).await {
                Ok(res) => {
                    let disconnect_success = InternalServiceResponse::Disconnected(Disconnected {
                        cid,
                        peer_cid: None,
                        request_id: Some(request_id),
                    });
                    send_response_to_tcp_client(tcp_connection_map, disconnect_success, uuid).await;
                    info!(target: "citadel", "Disconnected {res:?}")
                }
                Err(err) => {
                    let error_message = format!("Failed to disconnect {err:?}");
                    info!(target: "citadel", "{error_message}");
                    let disconnect_failure =
                        InternalServiceResponse::DisconnectFailure(DisconnectFailure {
                            cid,
                            message: error_message,
                            request_id: Some(request_id),
                        });
                    send_response_to_tcp_client(tcp_connection_map, disconnect_failure, uuid).await;
                }
            };
        }

        InternalServiceRequest::SendFile {
            source,
            cid,
            peer_cid,
            chunk_size,
            transfer_type,
            request_id,
        } => {
            let lock = server_connection_map.lock().await;
            match lock.get(&cid) {
                Some(conn) => {
                    let result = if let Some(peer_cid) = peer_cid {
                        if let Some(peer_remote) = conn.peers.get(&peer_cid) {
                            let request = NodeRequest::SendObject(SendObject {
                                source: Box::new(source),
                                chunk_size,
                                implicated_cid: cid,
                                v_conn_type: *peer_remote.remote.user(),
                                transfer_type,
                            });

                            remote.send(request).await
                        } else {
                            Err(NetworkError::msg("Peer Connection Not Found"))
                        }
                    } else {
                        let request = NodeRequest::SendObject(SendObject {
                            source: Box::new(source),
                            chunk_size,
                            implicated_cid: cid,
                            v_conn_type: VirtualTargetType::LocalGroupServer {
                                implicated_cid: cid,
                            },
                            transfer_type,
                        });

                        remote.send(request).await
                    };

                    match result {
                        Ok(_) => {
                            info!(target: "citadel","InternalServiceRequest Send File Success");
                            send_response_to_tcp_client(
                                tcp_connection_map,
                                InternalServiceResponse::SendFileRequestSent(SendFileRequestSent {
                                    cid,
                                    request_id: Some(request_id),
                                }),
                                uuid,
                            )
                            .await;
                        }

                        Err(err) => {
                            info!(target: "citadel","InternalServiceRequest Send File Failure");
                            send_response_to_tcp_client(
                                tcp_connection_map,
                                InternalServiceResponse::SendFileFailure(SendFileFailure {
                                    cid,
                                    message: err.into_string(),
                                    request_id: Some(request_id),
                                }),
                                uuid,
                            )
                            .await;
                        }
                    }
                }
                None => {
                    info!(target: "citadel","server connection not found");
                    send_response_to_tcp_client(
                        tcp_connection_map,
                        InternalServiceResponse::SendFileFailure(SendFileFailure {
                            cid,
                            message: "Server Connection Not Found".into(),
                            request_id: Some(request_id),
                        }),
                        uuid,
                    )
                    .await;
                }
            };
        }

        InternalServiceRequest::RespondFileTransfer {
            cid,
            peer_cid,
            object_id,
            accept,
            download_location: _,
            request_id,
        } => {
            let mut server_connection_map = server_connection_map.lock().await;
            if let Some(connection) = server_connection_map.get_mut(&cid) {
                if let Some(mut handler) = connection.take_file_transfer_handle(peer_cid, object_id)
                {
                    if let Some(mut owned_handler) = handler.take() {
                        let result = if accept {
                            let accept_result = owned_handler.accept();
                            spawn_tick_updater(
                                owned_handler,
                                cid,
                                peer_cid,
                                &mut server_connection_map,
                                tcp_connection_map.clone(),
                            );

                            accept_result
                        } else {
                            owned_handler.decline()
                        };
                        match result {
                            Ok(_) => {
                                send_response_to_tcp_client(
                                    tcp_connection_map,
                                    InternalServiceResponse::FileTransferStatus(
                                        FileTransferStatus {
                                            cid,
                                            object_id,
                                            success: true,
                                            response: accept,
                                            message: None,
                                            request_id: Some(request_id),
                                        },
                                    ),
                                    uuid,
                                )
                                .await;
                            }

                            Err(err) => {
                                send_response_to_tcp_client(
                                    tcp_connection_map,
                                    InternalServiceResponse::FileTransferStatus(
                                        FileTransferStatus {
                                            cid,
                                            object_id,
                                            success: false,
                                            response: accept,
                                            message: Option::from(err.into_string()),
                                            request_id: Some(request_id),
                                        },
                                    ),
                                    uuid,
                                )
                                .await;
                            }
                        }
                    }
                }
            }
        }

        InternalServiceRequest::DownloadFile {
            virtual_directory,
            security_level,
            delete_on_pull,
            cid,
            peer_cid,
            request_id,
        } => {
            let security_level = security_level.unwrap_or_default();

            match server_connection_map.lock().await.get_mut(&cid) {
                Some(conn) => {
                    let result = if let Some(peer_cid) = peer_cid {
                        if let Some(peer_remote) = conn.peers.get_mut(&peer_cid) {
                            let request = NodeRequest::PullObject(PullObject {
                                v_conn: *peer_remote.remote.user(),
                                virtual_dir: virtual_directory,
                                delete_on_pull,
                                transfer_security_level: security_level,
                            });

                            peer_remote.remote.send(request).await
                        } else {
                            Err(NetworkError::msg("Peer Connection Not Found"))
                        }
                    } else {
                        let request = NodeRequest::PullObject(PullObject {
                            v_conn: *conn.client_server_remote.user(),
                            virtual_dir: virtual_directory,
                            delete_on_pull,
                            transfer_security_level: security_level,
                        });

                        conn.client_server_remote.send(request).await
                    };

                    match result {
                        Ok(_) => {
                            send_response_to_tcp_client(
                                tcp_connection_map,
                                InternalServiceResponse::DownloadFileSuccess(DownloadFileSuccess {
                                    cid,
                                    request_id: Some(request_id),
                                }),
                                uuid,
                            )
                            .await;
                        }

                        Err(err) => {
                            send_response_to_tcp_client(
                                tcp_connection_map,
                                InternalServiceResponse::DownloadFileFailure(DownloadFileFailure {
                                    cid,
                                    message: err.into_string(),
                                    request_id: Some(request_id),
                                }),
                                uuid,
                            )
                            .await;
                        }
                    }
                }
                None => {
                    info!(target: "citadel","server connection not found");
                    send_response_to_tcp_client(
                        tcp_connection_map,
                        InternalServiceResponse::DownloadFileFailure(DownloadFileFailure {
                            cid,
                            message: String::from("Server Connection Not Found"),
                            request_id: Some(request_id),
                        }),
                        uuid,
                    )
                    .await;
                }
            };
        }

        InternalServiceRequest::DeleteVirtualFile {
            virtual_directory,
            cid,
            peer_cid,
            request_id,
        } => {
            match server_connection_map.lock().await.get_mut(&cid) {
                Some(conn) => {
                    let result = if let Some(peer_cid) = peer_cid {
                        if let Some(peer_remote) = conn.peers.get_mut(&peer_cid) {
                            peer_remote
                                .remote
                                .remote_encrypted_virtual_filesystem_delete(virtual_directory)
                                .await
                        } else {
                            Err(NetworkError::msg("Peer Connection Not Found"))
                        }
                    } else {
                        conn.client_server_remote
                            .remote_encrypted_virtual_filesystem_delete(virtual_directory)
                            .await
                    };

                    match result {
                        Ok(_) => {
                            send_response_to_tcp_client(
                                tcp_connection_map,
                                InternalServiceResponse::DeleteVirtualFileSuccess(
                                    DeleteVirtualFileSuccess {
                                        cid,
                                        request_id: Some(request_id),
                                    },
                                ),
                                uuid,
                            )
                            .await;
                        }

                        Err(err) => {
                            send_response_to_tcp_client(
                                tcp_connection_map,
                                InternalServiceResponse::DeleteVirtualFileFailure(
                                    DeleteVirtualFileFailure {
                                        cid,
                                        message: err.into_string(),
                                        request_id: Some(request_id),
                                    },
                                ),
                                uuid,
                            )
                            .await;
                        }
                    }
                }
                None => {
                    info!(target: "citadel","server connection not found");
                    send_response_to_tcp_client(
                        tcp_connection_map,
                        InternalServiceResponse::DeleteVirtualFileFailure(
                            DeleteVirtualFileFailure {
                                cid,
                                message: String::from("Server Connection Not Found"),
                                request_id: Some(request_id),
                            },
                        ),
                        uuid,
                    )
                    .await;
                }
            };
        }

        InternalServiceRequest::StartGroup {
            initial_users_to_invite,
            cid,
            request_id: _,
        } => {
            let client_to_server_remote = ClientServerRemote::new(
                VirtualTargetType::LocalGroupServer {
                    implicated_cid: cid,
                },
                remote.clone(),
            );
            match client_to_server_remote
                .create_group(initial_users_to_invite)
                .await
            {
                Ok(_group_channel) => {}

                Err(_err) => {}
            }
        }

        InternalServiceRequest::PeerRegister {
            cid,
            peer_cid,
            connect_after_register,
            request_id,
        } => {
            let client_to_server_remote = ClientServerRemote::new(
                VirtualTargetType::LocalGroupServer {
                    implicated_cid: cid,
                },
                remote.clone(),
            );

            match client_to_server_remote.propose_target(cid, peer_cid).await {
                Ok(symmetric_identifier_handle_ref) => {
                    match symmetric_identifier_handle_ref.register_to_peer().await {
                        Ok(_peer_register_success) => {
                            let account_manager = symmetric_identifier_handle_ref.account_manager();
                            if let Ok(target_information) =
                                account_manager.find_target_information(cid, peer_cid).await
                            {
                                let (peer_cid, mutual_peer) = target_information.unwrap();
                                match connect_after_register {
                                    true => {
                                        let connect_command = InternalServiceRequest::PeerConnect {
                                            cid,
                                            peer_cid,
                                            udp_mode: Default::default(),
                                            session_security_settings: Default::default(),
                                            request_id,
                                        };

                                        handle_request(
                                            connect_command,
                                            uuid,
                                            server_connection_map,
                                            remote,
                                            tcp_connection_map,
                                        )
                                        .await;
                                    }
                                    false => {
                                        send_response_to_tcp_client(
                                            tcp_connection_map,
                                            InternalServiceResponse::PeerRegisterSuccess(
                                                PeerRegisterSuccess {
                                                    cid,
                                                    peer_cid,
                                                    peer_username: mutual_peer
                                                        .username
                                                        .clone()
                                                        .unwrap_or_default(),
                                                    request_id: Some(request_id),
                                                },
                                            ),
                                            uuid,
                                        )
                                        .await;
                                    }
                                }
                            }
                        }

                        Err(err) => {
                            send_response_to_tcp_client(
                                tcp_connection_map,
                                InternalServiceResponse::PeerRegisterFailure(PeerRegisterFailure {
                                    cid,
                                    message: err.into_string(),
                                    request_id: Some(request_id),
                                }),
                                uuid,
                            )
                            .await;
                        }
                    }
                }

                Err(err) => {
                    send_response_to_tcp_client(
                        tcp_connection_map,
                        InternalServiceResponse::PeerRegisterFailure(PeerRegisterFailure {
                            cid,
                            message: err.into_string(),
                            request_id: Some(request_id),
                        }),
                        uuid,
                    )
                    .await;
                }
            }
        }

        InternalServiceRequest::PeerConnect {
            cid,
            peer_cid,
            udp_mode,
            session_security_settings,
            request_id,
        } => {
            // TODO: check to see if peer is already in the hashmap
            let client_to_server_remote = ClientServerRemote::new(
                VirtualTargetType::LocalGroupPeer {
                    implicated_cid: cid,
                    peer_cid,
                },
                remote.clone(),
            );
            match client_to_server_remote.find_target(cid, peer_cid).await {
                Ok(symmetric_identifier_handle_ref) => {
                    match symmetric_identifier_handle_ref
                        .connect_to_peer_custom(session_security_settings, udp_mode)
                        .await
                    {
                        Ok(peer_connect_success) => {
                            let connection_cid = peer_connect_success.channel.get_peer_cid();
                            let (sink, mut stream) = peer_connect_success.channel.split();
                            server_connection_map
                                .lock()
                                .await
                                .get_mut(&cid)
                                .unwrap()
                                .add_peer_connection(
                                    peer_cid,
                                    sink,
                                    symmetric_identifier_handle_ref.into_owned(),
                                );

                            let hm_for_conn = tcp_connection_map.clone();

                            send_response_to_tcp_client(
                                tcp_connection_map,
                                InternalServiceResponse::PeerConnectSuccess(PeerConnectSuccess {
                                    cid,
                                    request_id: Some(request_id),
                                }),
                                uuid,
                            )
                            .await;
                            let connection_read_stream = async move {
                                while let Some(message) = stream.next().await {
                                    let message =
                                        InternalServiceResponse::MessageReceived(MessageReceived {
                                            message: message.into_buffer(),
                                            cid: connection_cid,
                                            peer_cid,
                                            request_id: Some(request_id),
                                        });
                                    match hm_for_conn.lock().await.get(&uuid) {
                                        Some(entry) => match entry.send(message) {
                                            Ok(res) => res,
                                            Err(_) => {
                                                // TODO: tell the TCP connection that we couldn't send the message
                                                // and, we need to remove the connection from the hashmap
                                                error!(target: "citadel", "tx not sent")
                                            }
                                        },
                                        None => {
                                            info!(target:"citadel","Hash map connection not found")
                                        }
                                    }
                                }
                            };
                            tokio::spawn(connection_read_stream);
                        }

                        Err(err) => {
                            send_response_to_tcp_client(
                                tcp_connection_map,
                                InternalServiceResponse::PeerConnectFailure(PeerConnectFailure {
                                    cid,
                                    message: err.into_string(),
                                    request_id: Some(request_id),
                                }),
                                uuid,
                            )
                            .await;
                        }
                    }
                }

                Err(err) => {
                    send_response_to_tcp_client(
                        tcp_connection_map,
                        InternalServiceResponse::PeerConnectFailure(PeerConnectFailure {
                            cid,
                            message: err.into_string(),
                            request_id: Some(request_id),
                        }),
                        uuid,
                    )
                    .await;
                }
            }
        }
        InternalServiceRequest::PeerDisconnect {
            cid,
            peer_cid,
            request_id,
        } => {
            let request = NodeRequest::PeerCommand(PeerCommand {
                implicated_cid: cid,
                command: PeerSignal::Disconnect(
                    PeerConnectionType::LocalGroupPeer {
                        implicated_cid: cid,
                        peer_cid,
                    },
                    None,
                ),
            });

            match server_connection_map.lock().await.get_mut(&cid) {
                None => {
                    send_response_to_tcp_client(
                        tcp_connection_map,
                        InternalServiceResponse::PeerDisconnectFailure(PeerDisconnectFailure {
                            cid,
                            message: "Server connection not found".to_string(),
                            request_id: Some(request_id),
                        }),
                        uuid,
                    )
                    .await;
                }
                Some(conn) => match conn.peers.get_mut(&cid) {
                    None => {
                        // TODO: handle none case
                    }
                    Some(target_peer) => match target_peer.remote.send(request).await {
                        Ok(ticket) => {
                            conn.clear_peer_connection(peer_cid);
                            let peer_disconnect_success =
                                InternalServiceResponse::PeerDisconnectSuccess(
                                    PeerDisconnectSuccess {
                                        cid,
                                        request_id: Some(request_id),
                                    },
                                );
                            send_response_to_tcp_client(
                                tcp_connection_map,
                                peer_disconnect_success,
                                uuid,
                            )
                            .await;
                            info!(target: "citadel", "Disconnected Peer{ticket:?}")
                        }
                        Err(network_error) => {
                            let error_message = format!("Failed to disconnect {network_error:?}");
                            info!(target: "citadel", "{error_message}");
                            let peer_disconnect_failure =
                                InternalServiceResponse::PeerDisconnectFailure(
                                    PeerDisconnectFailure {
                                        cid,
                                        message: error_message,
                                        request_id: Some(request_id),
                                    },
                                );
                            send_response_to_tcp_client(
                                tcp_connection_map,
                                peer_disconnect_failure,
                                uuid,
                            )
                            .await;
                        }
                    },
                },
            }
        }
        InternalServiceRequest::LocalDBGetKV {
            cid,
            peer_cid,
            key,
            request_id,
        } => match server_connection_map.lock().await.get_mut(&cid) {
            None => {
                send_response_to_tcp_client(
                    tcp_connection_map,
                    InternalServiceResponse::LocalDBGetKVFailure(LocalDBGetKVFailure {
                        cid,
                        peer_cid,
                        message: "Server connection not found".to_string(),
                        request_id: Some(request_id),
                    }),
                    uuid,
                )
                .await;
            }
            Some(conn) => {
                if let Some(peer_cid) = peer_cid {
                    if let Some(peer) = conn.peers.get_mut(&peer_cid) {
                        backend_handler_get(
                            &peer.remote,
                            tcp_connection_map,
                            uuid,
                            cid,
                            Some(peer_cid),
                            key,
                            Some(request_id),
                        )
                        .await;
                    } else {
                        send_response_to_tcp_client(
                            tcp_connection_map,
                            InternalServiceResponse::LocalDBGetKVFailure(LocalDBGetKVFailure {
                                cid,
                                peer_cid: Some(peer_cid),
                                message: "Peer connection not found".to_string(),
                                request_id: Some(request_id),
                            }),
                            uuid,
                        )
                        .await;
                    }
                } else {
                    backend_handler_get(
                        &conn.client_server_remote,
                        tcp_connection_map,
                        uuid,
                        cid,
                        peer_cid,
                        key,
                        Some(request_id),
                    )
                    .await;
                }
            }
        },
        InternalServiceRequest::LocalDBSetKV {
            cid,
            peer_cid,
            key,
            value,
            request_id,
        } => match server_connection_map.lock().await.get_mut(&cid) {
            None => {
                send_response_to_tcp_client(
                    tcp_connection_map,
                    InternalServiceResponse::LocalDBSetKVFailure(LocalDBSetKVFailure {
                        cid,
                        peer_cid,
                        message: "Server connection not found".to_string(),
                        request_id: Some(request_id),
                    }),
                    uuid,
                )
                .await;
            }
            Some(conn) => {
                if let Some(peer_cid) = peer_cid {
                    if let Some(peer) = conn.peers.get_mut(&peer_cid) {
                        backend_handler_set(
                            &peer.remote,
                            tcp_connection_map,
                            uuid,
                            cid,
                            Some(peer_cid),
                            key,
                            value,
                            Some(request_id),
                        )
                        .await;
                    } else {
                        send_response_to_tcp_client(
                            tcp_connection_map,
                            InternalServiceResponse::LocalDBSetKVFailure(LocalDBSetKVFailure {
                                cid,
                                peer_cid: Some(peer_cid),
                                message: "Peer connection not found".to_string(),
                                request_id: Some(request_id),
                            }),
                            uuid,
                        )
                        .await;
                    }
                } else {
                    backend_handler_set(
                        &conn.client_server_remote,
                        tcp_connection_map,
                        uuid,
                        cid,
                        peer_cid,
                        key,
                        value,
                        Some(request_id),
                    )
                    .await;
                }
            }
        },
        InternalServiceRequest::LocalDBDeleteKV {
            cid,
            peer_cid,
            key,
            request_id,
        } => match server_connection_map.lock().await.get_mut(&cid) {
            None => {
                send_response_to_tcp_client(
                    tcp_connection_map,
                    InternalServiceResponse::LocalDBDeleteKVFailure(LocalDBDeleteKVFailure {
                        cid,
                        peer_cid,
                        message: "Server connection not found".to_string(),
                        request_id: Some(request_id),
                    }),
                    uuid,
                )
                .await;
            }
            Some(conn) => {
                if let Some(peer_cid) = peer_cid {
                    if let Some(peer) = conn.peers.get_mut(&peer_cid) {
                        backend_handler_delete(
                            &peer.remote,
                            tcp_connection_map,
                            uuid,
                            cid,
                            Some(peer_cid),
                            key,
                            Some(request_id),
                        )
                        .await;
                    } else {
                        send_response_to_tcp_client(
                            tcp_connection_map,
                            InternalServiceResponse::LocalDBDeleteKVFailure(
                                LocalDBDeleteKVFailure {
                                    cid,
                                    peer_cid: Some(peer_cid),
                                    message: "Peer connection not found".to_string(),
                                    request_id: Some(request_id),
                                },
                            ),
                            uuid,
                        )
                        .await;
                    }
                } else {
                    backend_handler_delete(
                        &conn.client_server_remote,
                        tcp_connection_map,
                        uuid,
                        cid,
                        peer_cid,
                        key,
                        Some(request_id),
                    )
                    .await;
                }
            }
        },
        InternalServiceRequest::LocalDBGetAllKV {
            cid,
            peer_cid,
            request_id,
        } => match server_connection_map.lock().await.get_mut(&cid) {
            None => {
                send_response_to_tcp_client(
                    tcp_connection_map,
                    InternalServiceResponse::LocalDBGetAllKVFailure(LocalDBGetAllKVFailure {
                        cid,
                        peer_cid,
                        message: "Server connection not found".to_string(),
                        request_id: Some(request_id),
                    }),
                    uuid,
                )
                .await;
            }
            Some(conn) => {
                if let Some(peer_cid) = peer_cid {
                    if let Some(peer) = conn.peers.get_mut(&peer_cid) {
                        backend_handler_get_all(
                            &peer.remote,
                            tcp_connection_map,
                            uuid,
                            cid,
                            Some(peer_cid),
                            Some(request_id),
                        )
                        .await;
                    } else {
                        send_response_to_tcp_client(
                            tcp_connection_map,
                            InternalServiceResponse::LocalDBGetAllKVFailure(
                                LocalDBGetAllKVFailure {
                                    cid,
                                    peer_cid: Some(peer_cid),
                                    message: "Peer connection not found".to_string(),
                                    request_id: Some(request_id),
                                },
                            ),
                            uuid,
                        )
                        .await;
                    }
                } else {
                    backend_handler_get_all(
                        &conn.client_server_remote,
                        tcp_connection_map,
                        uuid,
                        cid,
                        peer_cid,
                        Some(request_id),
                    )
                    .await;
                }
            }
        },
        InternalServiceRequest::LocalDBClearAllKV {
            cid,
            peer_cid,
            request_id,
        } => match server_connection_map.lock().await.get_mut(&cid) {
            None => {
                send_response_to_tcp_client(
                    tcp_connection_map,
                    InternalServiceResponse::LocalDBClearAllKVFailure(LocalDBClearAllKVFailure {
                        cid,
                        peer_cid,
                        message: "Server connection not found".to_string(),
                        request_id: Some(request_id),
                    }),
                    uuid,
                )
                .await;
            }
            Some(conn) => {
                if let Some(peer_cid) = peer_cid {
                    if let Some(peer) = conn.peers.get_mut(&peer_cid) {
                        backend_handler_clear_all(
                            &peer.remote,
                            tcp_connection_map,
                            uuid,
                            cid,
                            Some(peer_cid),
                            Some(request_id),
                        )
                        .await;
                    } else {
                        send_response_to_tcp_client(
                            tcp_connection_map,
                            InternalServiceResponse::LocalDBClearAllKVFailure(
                                LocalDBClearAllKVFailure {
                                    cid,
                                    peer_cid: Some(peer_cid),
                                    message: "Peer connection not found".to_string(),
                                    request_id: Some(request_id),
                                },
                            ),
                            uuid,
                        )
                        .await;
                    }
                } else {
                    backend_handler_clear_all(
                        &conn.client_server_remote,
                        tcp_connection_map,
                        uuid,
                        cid,
                        peer_cid,
                        Some(request_id),
                    )
                    .await;
                }
            }
        },

        InternalServiceRequest::GroupCreate {
            cid,
            request_id,
            initial_users_to_invite,
        } => {
            let client_to_server_remote = ClientServerRemote::new(
                VirtualTargetType::LocalGroupServer {
                    implicated_cid: cid,
                },
                remote.clone(),
            );
            match client_to_server_remote
                .create_group(initial_users_to_invite)
                .await
            {
                Ok(group_channel) => {
                    //Store the group connection in map
<<<<<<< HEAD
                    // let group_key = group_channel.key();
                    // group_map.lock().await.insert(
                    //     group_key,
                    //     GroupConnection {
                    //         channel,
                    //         implicated_cid,
                    //         associated_tcp_connection: uuid,
                    //     },
                    // );

                    // Relay success to TCP client
                    send_response_to_tcp_client(
                        tcp_connection_map,
                        InternalServiceResponse::GroupCreateSuccess(GroupCreateSuccess {
                            cid,
                            group_key: group_channel.key(),
                            request_id: Some(request_id),
                        }),
                        uuid,
                    )
                    .await;
=======
                    let group_key = group_channel.key();
                    match server_connection_map.lock().await.get_mut(&cid) {
                        Some(conn) => {
                            conn.add_group_channel(
                                group_key,
                                GroupConnection {
                                    channel: group_channel,
                                },
                            );

                            // Relay success to TCP client
                            send_response_to_tcp_client(
                                tcp_connection_map,
                                InternalServiceResponse::GroupCreateSuccess(GroupCreateSuccess {
                                    cid,
                                    group_key,
                                    request_id: Some(request_id),
                                }),
                                uuid,
                            )
                            .await;
                        }

                        None => {
                            todo!()
                        }
                    }
>>>>>>> 3c6213ab
                }

                Err(err) => {
                    send_response_to_tcp_client(
                        tcp_connection_map,
                        InternalServiceResponse::GroupCreateFailure(GroupCreateFailure {
                            cid,
                            message: err.into_string(),
                            request_id: Some(request_id),
                        }),
                        uuid,
                    )
                    .await;
                }
            }
        }

        InternalServiceRequest::GroupLeave {
            cid,
            group_key,
            request_id,
        } => {
            let mut group_map = group_map.lock().await;
            if let Some(group_connection) = group_map.get_mut(&group_key) {
                match group_connection.channel.leave().await {
                    Ok(_) => {
                        send_response_to_tcp_client(
                            tcp_connection_map,
                            InternalServiceResponse::GroupLeaveSuccess(GroupLeaveSuccess {
                                cid,
                                group_key,
                                request_id: Some(request_id),
                            }),
                            uuid,
                        )
                            .await;
                    }
                    Err(err) => {
                        send_response_to_tcp_client(
                            tcp_connection_map,
                            InternalServiceResponse::GroupLeaveFailure(GroupLeaveFailure {
                                cid,
                                message: err.into_string(),
                                request_id: Some(request_id),
                            }),
                            uuid,
                        )
                            .await;
                    }
                }
            } else {
                send_response_to_tcp_client(
                    tcp_connection_map,
                    InternalServiceResponse::GroupLeaveFailure(GroupLeaveFailure {
                        cid,
                        message: "Could Not Leave Group - GroupChannel not found".to_string(),
                        request_id: Some(request_id),
                    }),
                    uuid,
                )
                    .await;
            }
        }

        InternalServiceRequest::GroupEnd {
            cid,
            group_key,
            request_id,
        } => {
            let mut group_map = group_map.lock().await;
            if let Some(group_connection) = group_map.get_mut(&group_key) {
                match group_connection.channel.end().await {
                    Ok(_) => {
                        send_response_to_tcp_client(
                            tcp_connection_map,
                            InternalServiceResponse::GroupEndSuccess(GroupEndSuccess {
                                cid,
                                group_key,
                                request_id: Some(request_id),
                            }),
                            uuid,
                        )
                            .await;
                    }
                    Err(err) => {
                        send_response_to_tcp_client(
                            tcp_connection_map,
                            InternalServiceResponse::GroupEndFailure(GroupEndFailure {
                                cid,
                                message: err.into_string(),
                                request_id: Some(request_id),
                            }),
                            uuid,
                        )
                            .await;
                    }
                }
            } else {
                send_response_to_tcp_client(
                    tcp_connection_map,
                    InternalServiceResponse::GroupEndFailure(GroupEndFailure {
                        cid,
                        message: "Could Not Leave Group - GroupChannel not found".to_string(),
                        request_id: Some(request_id),
                    }),
                    uuid,
                )
                    .await;
            }
        }

        InternalServiceRequest::GroupMessage {
            cid,
            message,
            group_key,
            request_id,
        } => {
            let mut group_map = group_map.lock().await;
            if let Some(group_connection) = group_map.get_mut(&group_key) {
                match group_connection.channel.send_message(message.into()).await {
                    Ok(_) => {
                        send_response_to_tcp_client(
                            tcp_connection_map,
                            InternalServiceResponse::GroupMessageSuccess(GroupMessageSuccess {
                                cid,
                                group_key,
                                request_id: Some(request_id),
                            }),
                            uuid,
                        )
                            .await;
                    }
                    Err(err) => {
                        send_response_to_tcp_client(
                            tcp_connection_map,
                            InternalServiceResponse::GroupMessageFailure(GroupMessageFailure {
                                cid,
                                message: err.to_string(),
                                request_id: Some(request_id),
                            }),
                            uuid,
                        )
                            .await;
                    }
                }
            } else {
                send_response_to_tcp_client(
                    tcp_connection_map,
                    InternalServiceResponse::GroupMessageFailure(GroupMessageFailure {
                        cid,
                        message: "Could Not Message Group - GroupChannel not found".to_string(),
                        request_id: Some(request_id),
                    }),
                    uuid,
                )
                    .await;
            }
        }

        InternalServiceRequest::GroupInvite {
            cid,
            peer_cid,
            group_key,
            request_id,
        } => {
            let mut group_map = group_map.lock().await;
            if let Some(group_connection) = group_map.get_mut(&group_key) {
                match group_connection.channel.invite(peer_cid).await {
                    Ok(_) => {
                        send_response_to_tcp_client(
                            tcp_connection_map,
                            InternalServiceResponse::GroupInviteSuccess(GroupInviteSuccess {
                                cid,
                                group_key,
                                request_id: Some(request_id),
                            }),
                            uuid,
                        )
                            .await;
                    }
                    Err(err) => {
                        send_response_to_tcp_client(
                            tcp_connection_map,
                            InternalServiceResponse::GroupInviteFailure(GroupInviteFailure {
                                cid,
                                message: err.to_string(),
                                request_id: Some(request_id),
                            }),
                            uuid,
                        )
                            .await;
                    }
                }
            } else {
                send_response_to_tcp_client(
                    tcp_connection_map,
                    InternalServiceResponse::GroupInviteFailure(GroupInviteFailure {
                        cid,
                        message: "Could Not Invite to Group - GroupChannel not found"
                            .to_string(),
                        request_id: Some(request_id),
                    }),
                    uuid,
                )
                    .await;
            }
        }

        InternalServiceRequest::GroupKick {
            cid,
            peer_cid,
            group_key,
            request_id,
        } => {
            let mut group_map = group_map.lock().await;
            if let Some(group_connection) = group_map.get_mut(&group_key) {
                match group_connection.channel.kick(peer_cid).await {
                    Ok(_) => {
                        send_response_to_tcp_client(
                            tcp_connection_map,
                            InternalServiceResponse::GroupKickSuccess(GroupKickSuccess {
                                cid,
                                group_key,
                                request_id: Some(request_id),
                            }),
                            uuid,
                        )
                            .await;
                    }
                    Err(err) => {
                        send_response_to_tcp_client(
                            tcp_connection_map,
                            InternalServiceResponse::GroupKickFailure(GroupKickFailure {
                                cid,
                                message: err.to_string(),
                                request_id: Some(request_id),
                            }),
                            uuid,
                        )
                            .await;
                    }
                }
            } else {
                send_response_to_tcp_client(
                    tcp_connection_map,
                    InternalServiceResponse::GroupKickFailure(GroupKickFailure {
                        cid,
                        message: "Could Not Kick from Group - GroupChannel not found"
                            .to_string(),
                        request_id: Some(request_id),
                    }),
                    uuid,
                )
                    .await;
            }
        }

        InternalServiceRequest::GroupListGroupsFor {
            cid,
            peer_cid,
            request_id,
        } => {
            let mut server_connection_map = server_connection_map.lock().await;
            if let Some(connection) = server_connection_map.get_mut(&cid) {
                if let Some(peer_connection) = connection.peers.get_mut(&peer_cid) {
                    match peer_connection.remote.list_owned_groups().await {
                        Ok(group_list) => {
                            send_response_to_tcp_client(
                                tcp_connection_map,
                                InternalServiceResponse::GroupListGroupsForSuccess(
                                    GroupListGroupsForSuccess {
                                        cid,
                                        peer_cid,
                                        group_list: Some(group_list),
                                        request_id: Some(request_id),
                                    },
                                ),
                                uuid,
                            )
                            .await;
                        }
                        Err(err) => {
                            send_response_to_tcp_client(
                                tcp_connection_map,
                                InternalServiceResponse::GroupListGroupsForFailure(
                                    GroupListGroupsForFailure {
                                        cid,
                                        message: err.to_string(),
                                        request_id: Some(request_id),
                                    },
                                ),
                                uuid,
                            )
                            .await;
                        }
                    }
                } else {
                    send_response_to_tcp_client(
                        tcp_connection_map,
                        InternalServiceResponse::GroupListGroupsForFailure(
                            GroupListGroupsForFailure {
                                cid,
                                message: "Could Not List Groups - Peer not found".to_string(),
                                request_id: Some(request_id),
                            },
                        ),
                        uuid,
                    )
                    .await;
                }
            } else {
                send_response_to_tcp_client(
                    tcp_connection_map,
                    InternalServiceResponse::GroupListGroupsForFailure(GroupListGroupsForFailure {
                        cid,
                        message: "Could Not List Groups - Connection not found".to_string(),
                        request_id: Some(request_id),
                    }),
                    uuid,
                )
                .await;
            }
        }

        InternalServiceRequest::GroupRespondInviteRequest {
            cid,
            group_key,
            response,
            request_id,
        } => {
            let group_request = if response {
                GroupBroadcast::AcceptMembership(group_key)
            } else {
                GroupBroadcast::DeclineMembership(group_key)
            };
            let request = NodeRequest::GroupBroadcastCommand(GroupBroadcastCommand {
                implicated_cid: cid,
                command: group_request,
            });
            match remote.send_callback_subscription(request).await {
                Ok(mut subscription) => {
                    let mut result = !response;
                    if response {
                        while let Some(evt) = subscription.next().await {
                            if let NodeResult::GroupEvent(GroupEvent {
                                implicated_cid: _,
                                ticket: _,
                                event: GroupBroadcast::AcceptMembershipResponse(_, status),
                            }) = evt
                            {
                                result = status;
                                break;
                            }
                        }
                    }
                    match result {
                        true => {
                            send_response_to_tcp_client(
                                tcp_connection_map,
                                InternalServiceResponse::GroupRespondInviteRequestSuccess(
                                    GroupRespondInviteRequestSuccess {
                                        cid,
                                        group_key,
                                        request_id: Some(request_id),
                                    },
                                ),
                                uuid,
                            )
                            .await;
                        }
                        false => {
                            send_response_to_tcp_client(
                                tcp_connection_map,
                                InternalServiceResponse::GroupRespondInviteRequestFailure(
                                    GroupRespondInviteRequestFailure {
                                        cid,
                                        message: "Group Invite Response Failed.".to_string(),
                                        request_id: Some(request_id),
                                    },
                                ),
                                uuid,
                            )
                            .await;
                        }
                    }
                }
                Err(err) => {
                    send_response_to_tcp_client(
                        tcp_connection_map,
                        InternalServiceResponse::GroupRespondInviteRequestFailure(
                            GroupRespondInviteRequestFailure {
                                cid,
                                message: err.to_string(),
                                request_id: Some(request_id),
                            },
                        ),
                        uuid,
                    )
                    .await;
                }
            }
        }

        InternalServiceRequest::GroupRequestJoin {
            cid,
            group_key,
            request_id,
        } => {
            let mut server_connection_map = server_connection_map.lock().await;
            if let Some(connection) = server_connection_map.get_mut(&cid) {
                if let Some(peer_connection) = connection.peers.get_mut(&group_key.cid) {
                    let group_request = GroupBroadcast::RequestJoin(group_key);
                    let request = NodeRequest::GroupBroadcastCommand(GroupBroadcastCommand {
                        implicated_cid: cid,
                        command: group_request,
                    });
                    match peer_connection
                        .remote
                        .send_callback_subscription(request)
                        .await
                    {
                        Ok(mut subscription) => {
                            let mut result = Err("Group Request Join Failed".to_string());
                            while let Some(evt) = subscription.next().await {
                                if let NodeResult::GroupEvent(GroupEvent {
                                    implicated_cid: _,
                                    ticket: _,
                                    event: GroupBroadcast::SignalResponse(signal_result),
                                }) = evt
                                {
                                    result = signal_result;
                                    break;
                                }
                            }
                            match result {
                                Ok(_) => {
                                    send_response_to_tcp_client(
                                        tcp_connection_map,
                                        InternalServiceResponse::GroupRequestJoinSuccess(
                                            GroupRequestJoinSuccess {
                                                cid,
                                                group_key,
                                                request_id: Some(request_id),
                                            },
                                        ),
                                        uuid,
                                    )
                                    .await;
                                }
                                Err(err) => {
                                    send_response_to_tcp_client(
                                        tcp_connection_map,
                                        InternalServiceResponse::GroupRequestJoinFailure(
                                            GroupRequestJoinFailure {
                                                cid,
                                                message: err.to_string(),
                                                request_id: Some(request_id),
                                            },
                                        ),
                                        uuid,
                                    )
                                    .await;
                                }
                            }
                        }
                        Err(err) => {
                            send_response_to_tcp_client(
                                tcp_connection_map,
                                InternalServiceResponse::GroupRequestJoinFailure(
                                    GroupRequestJoinFailure {
                                        cid,
                                        message: err.to_string(),
                                        request_id: Some(request_id),
                                    },
                                ),
                                uuid,
                            )
                            .await;
                        }
                    }
                } else {
                    send_response_to_tcp_client(
                        tcp_connection_map,
                        InternalServiceResponse::GroupRequestJoinFailure(GroupRequestJoinFailure {
                            cid,
                            message: "Could not Request to join Group - Peer not found".to_string(),
                            request_id: Some(request_id),
                        }),
                        uuid,
                    )
                    .await;
                }
            } else {
                send_response_to_tcp_client(
                    tcp_connection_map,
                    InternalServiceResponse::GroupRequestJoinFailure(GroupRequestJoinFailure {
                        cid,
                        message: "Could not Request to join Group - Connection not found"
                            .to_string(),
                        request_id: Some(request_id),
                    }),
                    uuid,
                )
                .await;
            }
        }
    }
}

async fn backend_handler_get(
    remote: &impl BackendHandler,
    tcp_connection_map: &Arc<Mutex<HashMap<Uuid, UnboundedSender<InternalServiceResponse>>>>,
    uuid: Uuid,
    cid: u64,
    peer_cid: Option<u64>,
    key: String,
    request_id: Option<Uuid>,
) {
    match remote.get(&key).await {
        Ok(value) => {
            if let Some(value) = value {
                send_response_to_tcp_client(
                    tcp_connection_map,
                    InternalServiceResponse::LocalDBGetKVSuccess(LocalDBGetKVSuccess {
                        cid,
                        peer_cid,
                        key,
                        value,
                        request_id,
                    }),
                    uuid,
                )
                .await;
            } else {
                send_response_to_tcp_client(
                    tcp_connection_map,
                    InternalServiceResponse::LocalDBGetKVFailure(LocalDBGetKVFailure {
                        cid,
                        peer_cid,
                        message: "Key not found".to_string(),
                        request_id,
                    }),
                    uuid,
                )
                .await;
            }
        }
        Err(err) => {
            send_response_to_tcp_client(
                tcp_connection_map,
                InternalServiceResponse::LocalDBGetKVFailure(LocalDBGetKVFailure {
                    cid,
                    peer_cid,
                    message: err.into_string(),
                    request_id,
                }),
                uuid,
            )
            .await;
        }
    }
}

// backend_handler_set
#[allow(clippy::too_many_arguments)]
async fn backend_handler_set(
    remote: &impl BackendHandler,
    tcp_connection_map: &Arc<Mutex<HashMap<Uuid, UnboundedSender<InternalServiceResponse>>>>,
    uuid: Uuid,
    cid: u64,
    peer_cid: Option<u64>,
    key: String,
    value: Vec<u8>,
    request_id: Option<Uuid>,
) {
    match remote.set(&key, value).await {
        Ok(_) => {
            send_response_to_tcp_client(
                tcp_connection_map,
                InternalServiceResponse::LocalDBSetKVSuccess(LocalDBSetKVSuccess {
                    cid,
                    peer_cid,
                    key,
                    request_id,
                }),
                uuid,
            )
            .await;
        }
        Err(err) => {
            send_response_to_tcp_client(
                tcp_connection_map,
                InternalServiceResponse::LocalDBSetKVFailure(LocalDBSetKVFailure {
                    cid,
                    peer_cid,
                    message: err.into_string(),
                    request_id,
                }),
                uuid,
            )
            .await;
        }
    }
}

// backend handler delete
async fn backend_handler_delete(
    remote: &impl BackendHandler,
    tcp_connection_map: &Arc<Mutex<HashMap<Uuid, UnboundedSender<InternalServiceResponse>>>>,
    uuid: Uuid,
    cid: u64,
    peer_cid: Option<u64>,
    key: String,
    request_id: Option<Uuid>,
) {
    match remote.remove(&key).await {
        Ok(_) => {
            send_response_to_tcp_client(
                tcp_connection_map,
                InternalServiceResponse::LocalDBDeleteKVSuccess(LocalDBDeleteKVSuccess {
                    cid,
                    peer_cid,
                    key,
                    request_id,
                }),
                uuid,
            )
            .await;
        }
        Err(err) => {
            send_response_to_tcp_client(
                tcp_connection_map,
                InternalServiceResponse::LocalDBDeleteKVFailure(LocalDBDeleteKVFailure {
                    cid,
                    peer_cid,
                    message: err.into_string(),
                    request_id,
                }),
                uuid,
            )
            .await;
        }
    }
}

// backend handler get_all
async fn backend_handler_get_all(
    remote: &impl BackendHandler,
    tcp_connection_map: &Arc<Mutex<HashMap<Uuid, UnboundedSender<InternalServiceResponse>>>>,
    uuid: Uuid,
    cid: u64,
    peer_cid: Option<u64>,
    request_id: Option<Uuid>,
) {
    match remote.get_all().await {
        Ok(map) => {
            send_response_to_tcp_client(
                tcp_connection_map,
                InternalServiceResponse::LocalDBGetAllKVSuccess(LocalDBGetAllKVSuccess {
                    cid,
                    peer_cid,
                    map,
                    request_id,
                }),
                uuid,
            )
            .await;
        }
        Err(err) => {
            send_response_to_tcp_client(
                tcp_connection_map,
                InternalServiceResponse::LocalDBGetAllKVFailure(LocalDBGetAllKVFailure {
                    cid,
                    peer_cid,
                    message: err.into_string(),
                    request_id,
                }),
                uuid,
            )
            .await;
        }
    }
}

// backend handler clear all
async fn backend_handler_clear_all(
    remote: &impl BackendHandler,
    tcp_connection_map: &Arc<Mutex<HashMap<Uuid, UnboundedSender<InternalServiceResponse>>>>,
    uuid: Uuid,
    cid: u64,
    peer_cid: Option<u64>,
    request_id: Option<Uuid>,
) {
    match remote.remove_all().await {
        Ok(_) => {
            send_response_to_tcp_client(
                tcp_connection_map,
                InternalServiceResponse::LocalDBClearAllKVSuccess(LocalDBClearAllKVSuccess {
                    cid,
                    peer_cid,
                    request_id,
                }),
                uuid,
            )
            .await;
        }
        Err(err) => {
            send_response_to_tcp_client(
                tcp_connection_map,
                InternalServiceResponse::LocalDBClearAllKVFailure(LocalDBClearAllKVFailure {
                    cid,
                    peer_cid,
                    message: err.into_string(),
                    request_id,
                }),
                uuid,
            )
            .await;
        }
    }
}<|MERGE_RESOLUTION|>--- conflicted
+++ resolved
@@ -1363,29 +1363,6 @@
             {
                 Ok(group_channel) => {
                     //Store the group connection in map
-<<<<<<< HEAD
-                    // let group_key = group_channel.key();
-                    // group_map.lock().await.insert(
-                    //     group_key,
-                    //     GroupConnection {
-                    //         channel,
-                    //         implicated_cid,
-                    //         associated_tcp_connection: uuid,
-                    //     },
-                    // );
-
-                    // Relay success to TCP client
-                    send_response_to_tcp_client(
-                        tcp_connection_map,
-                        InternalServiceResponse::GroupCreateSuccess(GroupCreateSuccess {
-                            cid,
-                            group_key: group_channel.key(),
-                            request_id: Some(request_id),
-                        }),
-                        uuid,
-                    )
-                    .await;
-=======
                     let group_key = group_channel.key();
                     match server_connection_map.lock().await.get_mut(&cid) {
                         Some(conn) => {
@@ -1413,7 +1390,6 @@
                             todo!()
                         }
                     }
->>>>>>> 3c6213ab
                 }
 
                 Err(err) => {
